/*
 *	BIRD Internet Routing Daemon -- NetBSD Multicasting and Network Includes
 *
 *	(c) 2004       Ondrej Filip <feela@network.cz>
 *
 *	Can be freely distributed and used under the terms of the GNU GPL.
 */

#ifdef __NetBSD__

#ifndef IP_RECVTTL
#define IP_RECVTTL 23
#endif

#ifndef IP_MINTTL
#define IP_MINTTL 24
#endif

#endif

#ifdef __DragonFly__
#define TCP_MD5SIG	TCP_SIGNATURE_ENABLE
#endif

<<<<<<< HEAD
static inline char *
sk_bind_to_iface(sock *s)
{
  /* Unfortunately not available */
  return NULL;
=======
#ifdef IPV6

static inline void
set_inaddr(struct in6_addr * ia, ip_addr a)
{
  ipa_hton(a);
  memcpy(ia, &a, sizeof(a));
}

static inline void
get_inaddr(ip_addr *a, struct in6_addr *ia)
{
  memcpy(a, ia, sizeof(*a));
  ipa_ntoh(*a);
>>>>>>> 48e5f32d
}


#include <net/if.h>
#include <net/if_dl.h>
#include <netinet/in_systm.h> // Workaround for some BSDs
#include <netinet/ip.h>

/* BSD Multicast handling for IPv4 */

static inline char *
sk_setup_multicast4(sock *s)
{
	struct in_addr m;
	u8 zero = 0;
	u8 ttl = s->ttl;

	if (setsockopt(s->fd, IPPROTO_IP, IP_MULTICAST_LOOP, &zero, sizeof(zero)) < 0)
		return "IP_MULTICAST_LOOP";

	if (setsockopt(s->fd, IPPROTO_IP, IP_MULTICAST_TTL, &ttl, sizeof(ttl)) < 0)
		return "IP_MULTICAST_TTL";

	/* This defines where should we send _outgoing_ multicasts */
        ipa_put_in4(&m, s->iface->addr->ip);
	if (setsockopt(s->fd, IPPROTO_IP, IP_MULTICAST_IF, &m, sizeof(m)) < 0)
		return "IP_MULTICAST_IF";

	return NULL;
}


static inline char *
sk_join_group4(sock *s, ip_addr maddr)
{
	struct ip_mreq mreq;

	bzero(&mreq, sizeof(mreq));
	ipa_put_in4(&mreq.imr_interface, s->iface->addr->ip);
	ipa_put_in4(&mreq.imr_multiaddr, maddr);

	/* And this one sets interface for _receiving_ multicasts from */
	if (setsockopt(s->fd, IPPROTO_IP, IP_ADD_MEMBERSHIP, &mreq, sizeof(mreq)) < 0)
		return "IP_ADD_MEMBERSHIP";

	return NULL;
}

static inline char *
sk_leave_group4(sock *s, ip_addr maddr)
{
	struct ip_mreq mreq;

	bzero(&mreq, sizeof(mreq));
	ipa_put_in4(&mreq.imr_interface, s->iface->addr->ip);
	ipa_put_in4(&mreq.imr_multiaddr, maddr);

	/* And this one sets interface for _receiving_ multicasts from */
	if (setsockopt(s->fd, IPPROTO_IP, IP_DROP_MEMBERSHIP, &mreq, sizeof(mreq)) < 0)
		return "IP_DROP_MEMBERSHIP";

	return NULL;
}


/* BSD RX/TX packet info handling for IPv4 */
/* it uses IP_RECVDSTADDR / IP_RECVIF socket options instead of IP_PKTINFO */

#define CMSG_SPACE_PKTINFO4 (CMSG_SPACE(sizeof(struct in_addr)) + \
			     CMSG_SPACE(sizeof(struct sockaddr_dl)))
#define CMSG_SPACE_PKTINFO6 CMSG_SPACE(sizeof(struct in6_pktinfo))

#define CMSG_RX_SPACE (MAX(CMSG_SPACE_PKTINFO4,CMSG_SPACE_PKTINFO6) + CMSG_SPACE(sizeof(int)))
#define CMSG_TX_SPACE MAX(CMSG_SPACE_PKTINFO4,CMSG_SPACE_PKTINFO6)


static inline char *
sk_request_cmsg4_pktinfo(sock *s)
{
  int ok = 1;

  if (setsockopt(s->fd, IPPROTO_IP, IP_RECVDSTADDR, &ok, sizeof(ok)) < 0)
    return "IP_RECVDSTADDR";

  if (setsockopt(s->fd, IPPROTO_IP, IP_RECVIF, &ok, sizeof(ok)) < 0)
    return "IP_RECVIF";

  return NULL;
}

static inline void
<<<<<<< HEAD
sk_process_cmsg4_pktinfo(sock *s, struct cmsghdr *cm)
=======
sysio_process_rx_cmsgs(sock *s, struct msghdr *msg)
>>>>>>> 48e5f32d
{
  if ((cm->cmsg_type == IP_RECVDSTADDR) && (s->flags & SKF_LADDR_RX))
    s->laddr = ipa_get_in4((struct in_addr *) CMSG_DATA(cm));

  if ((cm->cmsg_type == IP_RECVIF) && (s->flags & SKF_LADDR_RX))
    s->lifindex = ((struct sockaddr_dl *) CMSG_DATA(cm))->sdl_index;
}

static inline char *
sk_request_cmsg4_ttl(sock *s)
{
  int ok = 1;

  if (setsockopt(s->fd, IPPROTO_IP, IP_RECVTTL, &ok, sizeof(ok)) < 0)
    return "IP_RECVTTL";

  return NULL;
}

static inline void
sk_process_cmsg4_ttl(sock *s, struct cmsghdr *cm)
{
  if ((cm->cmsg_type == IP_RECVTTL) && (s->flags & SKF_TTL_RX))
    s->ttl = * (unsigned char *) CMSG_DATA(cm);
}


/* Unfortunately, IP_SENDSRCADDR does not work for raw IP sockets on BSD kernels */

static inline void
sysio_prepare_tx_cmsgs(sock *s, struct msghdr *msg, void *cbuf, size_t cbuflen)
{
#ifdef IP_SENDSRCADDR
  struct cmsghdr *cm;
  struct in_addr *sa;

  msg->msg_control = cbuf;
  msg->msg_controllen = cbuflen;

  cm = CMSG_FIRSTHDR(msg);
  cm->cmsg_level = IPPROTO_IP;
  cm->cmsg_type = IP_SENDSRCADDR;
  cm->cmsg_len = CMSG_LEN(sizeof(*sa));

  sa = (struct in_addr *) CMSG_DATA(cm);
  set_inaddr(sa, s->saddr);

  msg->msg_controllen = cm->cmsg_len;
#endif
}


static void
fill_ip_header(sock *s, void *hdr, int dlen)
{
  struct ip *ip = hdr;

  bzero(ip, 20);

  ip->ip_v = 4;
  ip->ip_hl = 5;
  ip->ip_tos = (s->tos < 0) ? 0 : s->tos;
  ip->ip_len = 20 + dlen;
  ip->ip_ttl = (s->ttl < 0) ? 64 : s->ttl;
  ip->ip_p = s->dport;
  set_inaddr(&ip->ip_src, s->saddr);
  set_inaddr(&ip->ip_dst, s->daddr);

#ifdef __OpenBSD__
  /* OpenBSD expects ip_len in network order, other BSDs expect host order */
  ip->ip_len = htons(ip->ip_len);
#endif
}


#include <netinet/tcp.h>
#ifndef TCP_KEYLEN_MAX
#define TCP_KEYLEN_MAX 80
#endif
#ifndef TCP_SIG_SPI
#define TCP_SIG_SPI 0x1000
#endif

/* 
 * FIXME: Passwords has to be set by setkey(8) command. This is the same
 * behaviour like Quagga. We need to add code for SA/SP entries
 * management.
 */

static int
sk_set_md5_auth_int(sock *s, struct sockaddr *sa, int sa_len, char *passwd)
{
  int enable = 0;
  if (passwd)
    {
      int len = strlen(passwd);

      enable = len ? TCP_SIG_SPI : 0;

      if (len > TCP_KEYLEN_MAX)
	{
	  log(L_ERR "MD5 password too long");
	  return -1;
	}
    }

  int rv = setsockopt(s->fd, IPPROTO_TCP, TCP_MD5SIG, &enable, sizeof(enable));

  if (rv < 0) 
    {
      if (errno == ENOPROTOOPT)
	log(L_ERR "Kernel does not support TCP MD5 signatures");
      else
	log(L_ERR "sk_set_md5_auth_int: setsockopt: %m");
    }

  return rv;
}


static inline char *
sk_set_min_ttl4(sock *s, int ttl)
{
  if (setsockopt(s->fd, IPPROTO_IP, IP_MINTTL, &ttl, sizeof(ttl)) < 0)
    return "IP_MINTTL";

  return NULL;
}

static inline char *
sk_set_min_ttl6(sock *s, int ttl)
{
  errno = ENOPROTOOPT;
  return "IP_MINTTL";
}


int sk_priority_control = -1;

static int
sk_set_priority(sock *s, int prio UNUSED)
{
  log(L_WARN "Socket priority not supported");
  return -1;
}<|MERGE_RESOLUTION|>--- conflicted
+++ resolved
@@ -22,36 +22,13 @@
 #define TCP_MD5SIG	TCP_SIGNATURE_ENABLE
 #endif
 
-<<<<<<< HEAD
-static inline char *
-sk_bind_to_iface(sock *s)
-{
-  /* Unfortunately not available */
-  return NULL;
-=======
-#ifdef IPV6
-
-static inline void
-set_inaddr(struct in6_addr * ia, ip_addr a)
-{
-  ipa_hton(a);
-  memcpy(ia, &a, sizeof(a));
-}
-
-static inline void
-get_inaddr(ip_addr *a, struct in6_addr *ia)
-{
-  memcpy(a, ia, sizeof(*a));
-  ipa_ntoh(*a);
->>>>>>> 48e5f32d
-}
-
 
 #include <net/if.h>
 #include <net/if_dl.h>
 #include <netinet/in_systm.h> // Workaround for some BSDs
 #include <netinet/ip.h>
 
+
 /* BSD Multicast handling for IPv4 */
 
 static inline char *
@@ -135,11 +112,7 @@
 }
 
 static inline void
-<<<<<<< HEAD
 sk_process_cmsg4_pktinfo(sock *s, struct cmsghdr *cm)
-=======
-sysio_process_rx_cmsgs(sock *s, struct msghdr *msg)
->>>>>>> 48e5f32d
 {
   if ((cm->cmsg_type == IP_RECVDSTADDR) && (s->flags & SKF_LADDR_RX))
     s->laddr = ipa_get_in4((struct in_addr *) CMSG_DATA(cm));
@@ -166,11 +139,10 @@
     s->ttl = * (unsigned char *) CMSG_DATA(cm);
 }
 
-
 /* Unfortunately, IP_SENDSRCADDR does not work for raw IP sockets on BSD kernels */
 
 static inline void
-sysio_prepare_tx_cmsgs(sock *s, struct msghdr *msg, void *cbuf, size_t cbuflen)
+sk_prepare_cmsgs4(sock *s, struct msghdr *msg, void *cbuf, size_t cbuflen)
 {
 #ifdef IP_SENDSRCADDR
   struct cmsghdr *cm;
@@ -185,7 +157,7 @@
   cm->cmsg_len = CMSG_LEN(sizeof(*sa));
 
   sa = (struct in_addr *) CMSG_DATA(cm);
-  set_inaddr(sa, s->saddr);
+  ipa_put_in4(&sa, s->saddr);
 
   msg->msg_controllen = cm->cmsg_len;
 #endif
@@ -193,7 +165,7 @@
 
 
 static void
-fill_ip_header(sock *s, void *hdr, int dlen)
+sk_prepare_ip_header(sock *s, void *hdr, int dlen)
 {
   struct ip *ip = hdr;
 
@@ -205,8 +177,8 @@
   ip->ip_len = 20 + dlen;
   ip->ip_ttl = (s->ttl < 0) ? 64 : s->ttl;
   ip->ip_p = s->dport;
-  set_inaddr(&ip->ip_src, s->saddr);
-  set_inaddr(&ip->ip_dst, s->daddr);
+  ipa_put_in4(&ip->ip_src, s->saddr);
+  ipa_put_in4(&ip->ip_dst, s->daddr);
 
 #ifdef __OpenBSD__
   /* OpenBSD expects ip_len in network order, other BSDs expect host order */

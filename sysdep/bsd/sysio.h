--- conflicted
+++ resolved
@@ -81,82 +81,56 @@
 /* BSD RX/TX packet info handling for IPv4 */
 /* it uses IP_RECVDSTADDR / IP_RECVIF socket options instead of IP_PKTINFO */
 
-#define CMSG_RX_SPACE (CMSG_SPACE(sizeof(struct in_addr)) + \
-		       CMSG_SPACE(sizeof(struct sockaddr_dl)) + \
-		       CMSG_SPACE(sizeof(char)))
-#define CMSG_TX_SPACE CMSG_SPACE(sizeof(struct in_addr))
-
-static char *
-sk_request_pktinfo4(sock *s)
+#define CMSG_SPACE_PKTINFO4 (CMSG_SPACE(sizeof(struct in_addr)) + \
+			     CMSG_SPACE(sizeof(struct sockaddr_dl)))
+#define CMSG_SPACE_PKTINFO6 CMSG_SPACE(sizeof(struct in6_pktinfo))
+
+#define CMSG_RX_SPACE (MAX(CMSG_SPACE_PKTINFO4,CMSG_SPACE_PKTINFO6) + CMSG_SPACE(sizeof(int)))
+#define CMSG_TX_SPACE MAX(CMSG_SPACE_PKTINFO4,CMSG_SPACE_PKTINFO6)
+
+
+static inline char *
+sk_request_cmsg4_pktinfo(sock *s)
 {
   int ok = 1;
-  if (s->flags & SKF_LADDR_RX)
-  {
-    if (setsockopt(s->fd, IPPROTO_IP, IP_RECVDSTADDR, &ok, sizeof(ok)) < 0)
-      return "IP_RECVDSTADDR";
-
-    if (setsockopt(s->fd, IPPROTO_IP, IP_RECVIF, &ok, sizeof(ok)) < 0)
-      return "IP_RECVIF";
-  }
-
-  if ((s->flags & SKF_TTL_RX) &&
-      (setsockopt(s->fd, IPPROTO_IP, IP_RECVTTL, &ok, sizeof(ok)) < 0))
+
+  if (setsockopt(s->fd, IPPROTO_IP, IP_RECVDSTADDR, &ok, sizeof(ok)) < 0)
+    return "IP_RECVDSTADDR";
+
+  if (setsockopt(s->fd, IPPROTO_IP, IP_RECVIF, &ok, sizeof(ok)) < 0)
+    return "IP_RECVIF";
+
+  return NULL;
+}
+
+static inline void
+sk_process_cmsg4_pktinfo(sock *s, struct cmsghdr *cm)
+{
+  if ((cm->cmsg_type == IP_RECVDSTADDR) && (s->flags & SKF_LADDR_RX))
+    s->laddr = ipa_get_in4((struct in_addr *) CMSG_DATA(cm));
+
+  if ((cm->cmsg_type == IP_RECVIF) && (s->flags & SKF_LADDR_RX))
+    s->lifindex = ((struct sockaddr_dl *) CMSG_DATA(cm))->sdl_index;
+}
+
+static inline char *
+sk_request_cmsg4_ttl(sock *s)
+{
+  int ok = 1;
+
+  if (setsockopt(s->fd, IPPROTO_IP, IP_RECVTTL, &ok, sizeof(ok)) < 0)
     return "IP_RECVTTL";
 
-
-  return NULL;
-}
-
-static void
-sk_process_rx_cmsg4(sock *s, struct cmsghdr *cm)
-{
-<<<<<<< HEAD
-  if (cm->cmsg_level == IPPROTO_IP && cm->cmsg_type == IP_RECVDSTADDR)
-    {
-      struct in_addr *ra = (struct in_addr *) CMSG_DATA(cm);
-      s->laddr = ipa_get_in4(ra);
-    }
-
-  if (cm->cmsg_level == IPPROTO_IP && cm->cmsg_type == IP_RECVIF)
-    {
-      struct sockaddr_dl *ri = (struct sockaddr_dl *) CMSG_DATA(cm);
-      s->lifindex = ri->sdl_index;
-    }
-=======
-  struct cmsghdr *cm;
-  struct in_addr *ra = NULL;
-  struct sockaddr_dl *ri = NULL;
-  unsigned char *ttl = NULL;
-
-  for (cm = CMSG_FIRSTHDR(msg); cm != NULL; cm = CMSG_NXTHDR(msg, cm))
-  {
-    if (cm->cmsg_level == IPPROTO_IP && cm->cmsg_type == IP_RECVDSTADDR)
-      ra = (struct in_addr *) CMSG_DATA(cm);
-
-    if (cm->cmsg_level == IPPROTO_IP && cm->cmsg_type == IP_RECVIF)
-      ri = (struct sockaddr_dl *) CMSG_DATA(cm);
-
-    if (cm->cmsg_level == IPPROTO_IP && cm->cmsg_type == IP_RECVTTL)
-      ttl = (unsigned char *) CMSG_DATA(cm);
-  }
-
-  if (s->flags & SKF_LADDR_RX)
-  {
-    s->laddr = IPA_NONE;
-    s->lifindex = 0;
-
-    if (ra)
-      get_inaddr(&s->laddr, ra);
-    if (ri)
-      s->lifindex = ri->sdl_index;
-  }
-
-  if (s->flags & SKF_TTL_RX)
-    s->ttl = ttl ? *ttl : -1;
->>>>>>> 6ac4f87a
-
-  // log(L_WARN "RX %I %d", s->laddr, s->lifindex);
-}
+  return NULL;
+}
+
+static inline void
+sk_process_cmsg4_ttl(sock *s, struct cmsghdr *cm)
+{
+  if ((cm->cmsg_type == IP_RECVTTL) && (s->flags & SKF_TTL_RX))
+    s->ttl = * (unsigned char *) CMSG_DATA(cm);
+}
+
 
 /* Unfortunately, IP_SENDSRCADDR does not work for raw IP sockets on BSD kernels */
 /*

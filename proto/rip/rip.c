/*
 *	BIRD -- Routing Information Protocol (RIP)
 *
 *	(c) 1998--1999 Pavel Machek <pavel@ucw.cz>
 *	(c) 2004--2013 Ondrej Filip <feela@network.cz>
 *	(c) 2009--2015 Ondrej Zajicek <santiago@crfreenet.org>
 *	(c) 2009--2015 CZ.NIC z.s.p.o.
 *
 *	Can be freely distributed and used under the terms of the GNU GPL.
 */

/**
 * DOC: Routing Information Protocol (RIP)
 *
 * The RIP protocol is implemented in two files: |rip.c| containing the protocol
 * logic, route management and the protocol glue with BIRD core, and |packets.c|
 * handling RIP packet processing, RX, TX and protocol sockets.
 *
 * Each instance of RIP is described by a structure &rip_proto, which contains
 * an internal RIP routing table, a list of protocol interfaces and the main
 * timer responsible for RIP routing table cleanup.
 *
 * RIP internal routing table contains incoming and outgoing routes. For each
 * network (represented by structure &rip_entry) there is one outgoing route
 * stored directly in &rip_entry and an one-way linked list of incoming routes
 * (structures &rip_rte). The list contains incoming routes from different RIP
 * neighbors, but only routes with the lowest metric are stored (i.e., all
 * stored incoming routes have the same metric).
 *
 * Note that RIP itself does not select outgoing route, that is done by the core
 * routing table. When a new incoming route is received, it is propagated to the
 * RIP table by rip_update_rte() and possibly stored in the list of incoming
 * routes. Then the change may be propagated to the core by rip_announce_rte().
 * The core selects the best route and propagate it to RIP by rip_rt_notify(),
 * which updates outgoing route part of &rip_entry and possibly triggers route
 * propagation by rip_trigger_update().
 *
 * RIP interfaces are represented by structures &rip_iface. A RIP interface
 * contains a per-interface socket, a list of associated neighbors, interface
 * configuration, and state information related to scheduled interface events
 * and running update sessions. RIP interfaces are added and removed based on
 * core interface notifications.
 *
 * There are two RIP interface events - regular updates and triggered updates.
 * Both are managed from the RIP interface timer (rip_iface_timer()). Regular
 * updates are called at fixed interval and propagate the whole routing table,
 * while triggered updates are scheduled by rip_trigger_update() due to some
 * routing table change and propagate only the routes modified since the time
 * they were scheduled. There are also unicast-destined requested updates, but
 * these are sent directly as a reaction to received RIP request message. The
 * update session is started by rip_send_table(). There may be at most one
 * active update session per interface, as the associated state (including the
 * fib iterator) is stored directly in &rip_iface structure.
 *
 * RIP neighbors are represented by structures &rip_neighbor. Compared to
 * neighbor handling in other routing protocols, RIP does not have explicit
 * neighbor discovery and adjacency maintenance, which makes the &rip_neighbor
 * related code a bit peculiar. RIP neighbors are interlinked with core neighbor
 * structures (&neighbor) and use core neighbor notifications to ensure that RIP
 * neighbors are timely removed. RIP neighbors are added based on received route
 * notifications and removed based on core neighbor and RIP interface events.
 *
 * RIP neighbors are linked by RIP routes and use counter to track the number of
 * associated routes, but when these RIP routes timeout, associated RIP neighbor
 * is still alive (with zero counter). When RIP neighbor is removed but still
 * has some associated routes, it is not freed, just changed to detached state
 * (core neighbors and RIP ifaces are unlinked), then during the main timer
 * cleanup phase the associated routes are removed and the &rip_neighbor
 * structure is finally freed.
 *
 * Supported standards:
 * - RFC 1058 - RIPv1
 * - RFC 2453 - RIPv2
 * - RFC 2080 - RIPng
 * - RFC 4822 - RIP cryptographic authentication
 */

<<<<<<< HEAD
#undef LOCAL_DEBUG

#include "nest/bird.h"
#include "nest/iface.h"
#include "nest/protocol.h"
#include "nest/route.h"
#include "lib/socket.h"
#include "lib/resource.h"
#include "lib/lists.h"
#include "lib/timer.h"
#include "lib/string.h"

=======
#include <stdlib.h>
>>>>>>> 06edbb67
#include "rip.h"


static inline void rip_lock_neighbor(struct rip_neighbor *n);
static inline void rip_unlock_neighbor(struct rip_neighbor *n);
static inline int rip_iface_link_up(struct rip_iface *ifa);
static inline void rip_kick_timer(struct rip_proto *p);
static inline void rip_iface_kick_timer(struct rip_iface *ifa);
static void rip_iface_timer(timer *timer);
static void rip_trigger_update(struct rip_proto *p);


/*
 *	RIP routes
 */

static void
rip_init_entry(struct fib_node *fn)
{
  // struct rip_entry *en = (void) *fn;

  const uint offset = OFFSETOF(struct rip_entry, routes);
  memset((byte *)fn + offset, 0, sizeof(struct rip_entry) - offset);
}

static struct rip_rte *
rip_add_rte(struct rip_proto *p, struct rip_rte **rp, struct rip_rte *src)
{
  struct rip_rte *rt = sl_alloc(p->rte_slab);

  memcpy(rt, src, sizeof(struct rip_rte));
  rt->next = *rp;
  *rp = rt;

  rip_lock_neighbor(rt->from);

  return rt;
}

static inline void
rip_remove_rte(struct rip_proto *p, struct rip_rte **rp)
{
  struct rip_rte *rt = *rp;

  rip_unlock_neighbor(rt->from);

  *rp = rt->next;
  sl_free(p->rte_slab, rt);
}

static inline int rip_same_rte(struct rip_rte *a, struct rip_rte *b)
{ return a->metric == b->metric && a->tag == b->tag && ipa_equal(a->next_hop, b->next_hop); }

static inline int rip_valid_rte(struct rip_rte *rt)
{ return rt->from->ifa != NULL; }

/**
 * rip_announce_rte - announce route from RIP routing table to the core
 * @p: RIP instance
 * @en: related network
 *
 * The function takes a list of incoming routes from @en, prepare appropriate
 * &rte for the core and propagate it by rte_update().
 */
static void
rip_announce_rte(struct rip_proto *p, struct rip_entry *en)
{
  struct rip_rte *rt = en->routes;

  /* Find first valid rte */
  while (rt && !rip_valid_rte(rt))
    rt = rt->next;

  if (rt)
  {
    /* Update */
    net *n = net_get(p->p.table, en->n.prefix, en->n.pxlen);

    rta a0 = {
      .src = p->p.main_source,
      .source = RTS_RIP,
      .scope = SCOPE_UNIVERSE,
      .cast = RTC_UNICAST
    };

    u8 rt_metric = rt->metric;
    u16 rt_tag = rt->tag;
    struct rip_rte *rt2 = rt->next;

    /* Find second valid rte */
    while (rt2 && !rip_valid_rte(rt2))
      rt2 = rt2->next;

    if (p->ecmp && rt2)
    {
      /* ECMP route */
      struct mpnh *nhs = NULL;
      struct mpnh **nhp = &nhs;
      int num = 0;

      for (rt = en->routes; rt && (num < p->ecmp); rt = rt->next)
      {
	if (!rip_valid_rte(rt))
	    continue;

	struct mpnh *nh = alloca(sizeof(struct mpnh));
	nh->gw = rt->next_hop;
	nh->iface = rt->from->nbr->iface;
	nh->weight = rt->from->ifa->cf->ecmp_weight;
	nh->next = NULL;
	*nhp = nh;
	nhp = &(nh->next);
	num++;

	if (rt->tag != rt_tag)
	  rt_tag = 0;
      }

      a0.dest = RTD_MULTIPATH;
      a0.nexthops = nhs;
    }
    else
    {
      /* Unipath route */
      a0.dest = RTD_ROUTER;
      a0.gw = rt->next_hop;
      a0.iface = rt->from->nbr->iface;
      a0.from = rt->from->nbr->addr;
    }

    rta *a = rta_lookup(&a0);
    rte *e = rte_get_temp(a);

    e->u.rip.from = a0.iface;
    e->u.rip.metric = rt_metric;
    e->u.rip.tag = rt_tag;

    e->net = n;
    e->pflags = 0;

    rte_update(&p->p, n, e);
  }
  else
  {
    /* Withdraw */
    net *n = net_find(p->p.table, en->n.prefix, en->n.pxlen);
    rte_update(&p->p, n, NULL);
  }
}

/**
 * rip_update_rte - enter a route update to RIP routing table
 * @p: RIP instance
 * @prefix: network prefix
 * @pxlen: network prefix length
 * @new: a &rip_rte representing the new route
 *
 * The function is called by the RIP packet processing code whenever it receives
 * a reachable route. The appropriate routing table entry is found and the list
 * of incoming routes is updated. Eventually, the change is also propagated to
 * the core by rip_announce_rte(). Note that for unreachable routes,
 * rip_withdraw_rte() should be called instead of rip_update_rte().
 */
void
rip_update_rte(struct rip_proto *p, ip_addr *prefix, int pxlen, struct rip_rte *new)
{
  struct rip_entry *en = fib_get(&p->rtable, prefix, pxlen);
  struct rip_rte *rt, **rp;
  int changed = 0;

  /* If the new route is better, remove all current routes */
  if (en->routes && new->metric < en->routes->metric)
    while (en->routes)
      rip_remove_rte(p, &en->routes);

  /* Find the old route (also set rp for later) */
  for (rp = &en->routes; rt = *rp; rp = &rt->next)
    if (rt->from == new->from)
    {
      if (rip_same_rte(rt, new))
      {
	rt->expires = new->expires;
	return;
      }

      /* Remove the old route */
      rip_remove_rte(p, rp);
      changed = 1;
      break;
    }

  /* If the new route is optimal, add it to the list */
  if (!en->routes || new->metric == en->routes->metric)
  {
    rt = rip_add_rte(p, rp, new);
    changed = 1;
  }

  /* Announce change if on relevant position (the first or any for ECMP) */
  if (changed && (rp == &en->routes || p->ecmp))
    rip_announce_rte(p, en);
}

/**
 * rip_withdraw_rte - enter a route withdraw to RIP routing table
 * @p: RIP instance
 * @prefix: network prefix
 * @pxlen: network prefix length
 * @from: a &rip_neighbor propagating the withdraw
 *
 * The function is called by the RIP packet processing code whenever it receives
 * an unreachable route. The incoming route for given network from nbr @from is
 * removed. Eventually, the change is also propagated by rip_announce_rte().
 */
void
rip_withdraw_rte(struct rip_proto *p, ip_addr *prefix, int pxlen, struct rip_neighbor *from)
{
  struct rip_entry *en = fib_find(&p->rtable, prefix, pxlen);
  struct rip_rte *rt, **rp;

  if (!en)
    return;

  /* Find the old route */
  for (rp = &en->routes; rt = *rp; rp = &rt->next)
    if (rt->from == from)
      break;

  if (!rt)
    return;

  /* Remove the old route */
  rip_remove_rte(p, rp);

  /* Announce change if on relevant position */
  if (rp == &en->routes || p->ecmp)
    rip_announce_rte(p, en);
}

/*
 * rip_rt_notify - core tells us about new route, so store
 * it into our data structures.
 */
static void
rip_rt_notify(struct proto *P, struct rtable *table UNUSED, struct network *net, struct rte *new,
	      struct rte *old UNUSED, struct ea_list *attrs)
{
  struct rip_proto *p = (struct rip_proto *) P;
  struct rip_entry *en;
  int old_metric;

  if (new)
  {
    /* Update */
    u32 rt_metric = ea_get_int(attrs, EA_RIP_METRIC, 1);
    u32 rt_tag = ea_get_int(attrs, EA_RIP_TAG, 0);

    if (rt_metric > p->infinity)
    {
      log(L_WARN "%s: Invalid rip_metric value %u for route %I/%d",
	  p->p.name, rt_metric, net->n.prefix, net->n.pxlen);
      rt_metric = p->infinity;
    }

    if (rt_tag > 0xffff)
    {
      log(L_WARN "%s: Invalid rip_tag value %u for route %I/%d",
	  p->p.name, rt_tag, net->n.prefix, net->n.pxlen);
      rt_metric = p->infinity;
      rt_tag = 0;
    }

    /*
     * Note that we accept exported routes with infinity metric (this could
     * happen if rip_metric is modified in filters). Such entry has infinity
     * metric but is RIP_ENTRY_VALID and therefore is not subject to garbage
     * collection.
     */

    en = fib_get(&p->rtable, &net->n.prefix, net->n.pxlen);

    old_metric = en->valid ? en->metric : -1;

    en->valid = RIP_ENTRY_VALID;
    en->metric = rt_metric;
    en->tag = rt_tag;
    en->from = (new->attrs->src->proto == P) ? new->u.rip.from : NULL;
    en->iface = new->attrs->iface;
    en->next_hop = new->attrs->gw;
  }
  else
  {
    /* Withdraw */
    en = fib_find(&p->rtable, &net->n.prefix, net->n.pxlen);

    if (!en || en->valid != RIP_ENTRY_VALID)
      return;

    old_metric = en->metric;

    en->valid = RIP_ENTRY_STALE;
    en->metric = p->infinity;
    en->tag = 0;
    en->from = NULL;
    en->iface = NULL;
    en->next_hop = IPA_NONE;
  }

  /* Activate triggered updates */
  if (en->metric != old_metric)
  {
    en->changed = now;
    rip_trigger_update(p);
  }
}


/*
 *	RIP neighbors
 */

struct rip_neighbor *
rip_get_neighbor(struct rip_proto *p, ip_addr *a, struct rip_iface *ifa)
{
  neighbor *nbr = neigh_find2(&p->p, a, ifa->iface, 0);

  if (!nbr || (nbr->scope == SCOPE_HOST) || !rip_iface_link_up(ifa))
    return NULL;

  if (nbr->data)
    return nbr->data;

  TRACE(D_EVENTS, "New neighbor %I on %s", *a, ifa->iface->name);

  struct rip_neighbor *n = mb_allocz(p->p.pool, sizeof(struct rip_neighbor));
  n->ifa = ifa;
  n->nbr = nbr;
  nbr->data = n;
  n->csn = nbr->aux;

  add_tail(&ifa->neigh_list, NODE n);

  return n;
}

static void
rip_remove_neighbor(struct rip_proto *p, struct rip_neighbor *n)
{
  neighbor *nbr = n->nbr;

  TRACE(D_EVENTS, "Removing neighbor %I on %s", nbr->addr, nbr->iface->name);

  rem_node(NODE n);
  n->ifa = NULL;
  n->nbr = NULL;
  nbr->data = NULL;
  nbr->aux = n->csn;

  rfree(n->bfd_req);
  n->bfd_req = NULL;
  n->last_seen = 0;

  if (!n->uc)
    mb_free(n);

  /* Related routes are removed in rip_timer() */
  rip_kick_timer(p);
}

static inline void
rip_lock_neighbor(struct rip_neighbor *n)
{
  n->uc++;
}

static inline void
rip_unlock_neighbor(struct rip_neighbor *n)
{
  n->uc--;

  if (!n->nbr && !n->uc)
    mb_free(n);
}

static void
rip_neigh_notify(struct neighbor *nbr)
{
  struct rip_proto *p = (struct rip_proto *) nbr->proto;
  struct rip_neighbor *n = nbr->data;

  if (!n)
    return;

  /*
   * We assume that rip_neigh_notify() is called before rip_if_notify() for
   * IF_CHANGE_DOWN and therefore n->ifa is still valid. We have no such
   * ordering assumption for IF_CHANGE_LINK, so we test link state of the
   * underlying iface instead of just rip_iface state.
   */
  if ((nbr->scope <= 0) || !rip_iface_link_up(n->ifa))
    rip_remove_neighbor(p, n);
}

static void
rip_bfd_notify(struct bfd_request *req)
{
  struct rip_neighbor *n = req->data;
  struct rip_proto *p = n->ifa->rip;

  if (req->down)
  {
    TRACE(D_EVENTS, "BFD session down for nbr %I on %s",
	  n->nbr->addr, n->ifa->iface->name);
    rip_remove_neighbor(p, n);
  }
}

void
rip_update_bfd(struct rip_proto *p, struct rip_neighbor *n)
{
  int use_bfd = n->ifa->cf->bfd && n->last_seen;

  if (use_bfd && !n->bfd_req)
  {
    /*
     * For RIPv2, use the same address as rip_open_socket(). For RIPng, neighbor
     * should contain an address from the same prefix, thus also link-local. It
     * may cause problems if two link-local addresses are assigned to one iface.
     */
    ip_addr saddr = rip_is_v2(p) ? n->ifa->sk->saddr : n->nbr->ifa->ip;
    n->bfd_req = bfd_request_session(p->p.pool, n->nbr->addr, saddr,
				     n->nbr->iface, rip_bfd_notify, n);
  }

  if (!use_bfd && n->bfd_req)
  {
    rfree(n->bfd_req);
    n->bfd_req = NULL;
  }
}


/*
 *	RIP interfaces
 */

static void
rip_iface_start(struct rip_iface *ifa)
{
  struct rip_proto *p = ifa->rip;

  TRACE(D_EVENTS, "Starting interface %s", ifa->iface->name);

  ifa->next_regular = now + (random() % ifa->cf->update_time) + 1;
  ifa->next_triggered = now;	/* Available immediately */
  ifa->want_triggered = 1;	/* All routes in triggered update */
  tm_start(ifa->timer, 1);	/* Or 100 ms */
  ifa->up = 1;

  if (!ifa->cf->passive)
    rip_send_request(ifa->rip, ifa);
}

static void
rip_iface_stop(struct rip_iface *ifa)
{
  struct rip_proto *p = ifa->rip;
  struct rip_neighbor *n;

  TRACE(D_EVENTS, "Stopping interface %s", ifa->iface->name);

  rip_reset_tx_session(p, ifa);

  WALK_LIST_FIRST(n, ifa->neigh_list)
    rip_remove_neighbor(p, n);

  tm_stop(ifa->timer);
  ifa->up = 0;
}

static inline int
rip_iface_link_up(struct rip_iface *ifa)
{
  return !ifa->cf->check_link || (ifa->iface->flags & IF_LINK_UP);
}

static void
rip_iface_update_state(struct rip_iface *ifa)
{
  int up = ifa->sk && rip_iface_link_up(ifa);

  if (up == ifa->up)
    return;

  if (up)
    rip_iface_start(ifa);
  else
    rip_iface_stop(ifa);
}

static void
rip_iface_update_buffers(struct rip_iface *ifa)
{
  if (!ifa->sk)
    return;

  uint rbsize = ifa->cf->rx_buffer ?: ifa->iface->mtu;
  uint tbsize = ifa->cf->tx_length ?: ifa->iface->mtu;
  rbsize = MAX(rbsize, tbsize);

  sk_set_rbsize(ifa->sk, rbsize);
  sk_set_tbsize(ifa->sk, tbsize);

  uint headers = (rip_is_v2(ifa->rip) ? IP4_HEADER_LENGTH : IP6_HEADER_LENGTH) + UDP_HEADER_LENGTH;
  ifa->tx_plen = tbsize - headers;

  if (ifa->cf->auth_type == RIP_AUTH_CRYPTO)
    ifa->tx_plen -= RIP_AUTH_TAIL_LENGTH;
}

static inline void
rip_iface_update_bfd(struct rip_iface *ifa)
{
  struct rip_proto *p = ifa->rip;
  struct rip_neighbor *n;

  WALK_LIST(n, ifa->neigh_list)
    rip_update_bfd(p, n);
}


static void
rip_iface_locked(struct object_lock *lock)
{
  struct rip_iface *ifa = lock->data;
  struct rip_proto *p = ifa->rip;

  if (!rip_open_socket(ifa))
  {
    log(L_ERR "%s: Cannot open socket for %s", p->p.name, ifa->iface->name);
    return;
  }

  rip_iface_update_buffers(ifa);
  rip_iface_update_state(ifa);
}


static struct rip_iface *
rip_find_iface(struct rip_proto *p, struct iface *what)
{
  struct rip_iface *ifa;

  WALK_LIST(ifa, p->iface_list)
    if (ifa->iface == what)
      return ifa;

  return NULL;
}

static void
rip_add_iface(struct rip_proto *p, struct iface *iface, struct rip_iface_config *ic)
{
  struct rip_iface *ifa;

  TRACE(D_EVENTS, "Adding interface %s", iface->name);

  ifa = mb_allocz(p->p.pool, sizeof(struct rip_iface));
  ifa->rip = p;
  ifa->iface = iface;
  ifa->cf = ic;

  if (ipa_nonzero(ic->address))
    ifa->addr = ic->address;
  else if (ic->mode == RIP_IM_MULTICAST)
    ifa->addr = rip_is_v2(p) ? IP4_RIP_ROUTERS : IP6_RIP_ROUTERS;
  else /* Broadcast */
    ifa->addr = iface->addr->brd;

  init_list(&ifa->neigh_list);

  add_tail(&p->iface_list, NODE ifa);

  ifa->timer = tm_new_set(p->p.pool, rip_iface_timer, ifa, 0, 0);

  struct object_lock *lock = olock_new(p->p.pool);
  lock->type = OBJLOCK_UDP;
  lock->port = ic->port;
  lock->iface = iface;
  lock->data = ifa;
  lock->hook = rip_iface_locked;
  ifa->lock = lock;

  olock_acquire(lock);
}

static void
rip_remove_iface(struct rip_proto *p, struct rip_iface *ifa)
{
  rip_iface_stop(ifa);

  TRACE(D_EVENTS, "Removing interface %s", ifa->iface->name);

  rem_node(NODE ifa);

  rfree(ifa->sk);
  rfree(ifa->lock);
  rfree(ifa->timer);

  mb_free(ifa);
}

static int
rip_reconfigure_iface(struct rip_proto *p, struct rip_iface *ifa, struct rip_iface_config *new)
{
  struct rip_iface_config *old = ifa->cf;

  /* Change of these options would require to reset the iface socket */
  if ((new->mode != old->mode) ||
      (new->port != old->port) ||
      (new->tx_tos != old->tx_tos) ||
      (new->tx_priority != old->tx_priority) ||
      (new->ttl_security != old->ttl_security))
    return 0;

  TRACE(D_EVENTS, "Reconfiguring interface %s", ifa->iface->name);

  ifa->cf = new;

  if (ifa->next_regular > (now + new->update_time))
    ifa->next_regular = now + (random() % new->update_time) + 1;

  if ((new->tx_length != old->tx_length) || (new->rx_buffer != old->rx_buffer))
    rip_iface_update_buffers(ifa);

  if (new->check_link != old->check_link)
    rip_iface_update_state(ifa);

  if (new->bfd != old->bfd)
    rip_iface_update_bfd(ifa);

  if (ifa->up)
    rip_iface_kick_timer(ifa);

  return 1;
}

static void
rip_reconfigure_ifaces(struct rip_proto *p, struct rip_config *cf)
{
  struct iface *iface;

  WALK_LIST(iface, iface_list)
  {
    if (! (iface->flags & IF_UP))
      continue;

    struct rip_iface *ifa = rip_find_iface(p, iface);
    struct rip_iface_config *ic = (void *) iface_patt_find(&cf->patt_list, iface, NULL);

    if (ifa && ic)
    {
      if (rip_reconfigure_iface(p, ifa, ic))
	continue;

      /* Hard restart */
      log(L_INFO "%s: Restarting interface %s", p->p.name, ifa->iface->name);
      rip_remove_iface(p, ifa);
      rip_add_iface(p, iface, ic);
    }

    if (ifa && !ic)
      rip_remove_iface(p, ifa);

    if (!ifa && ic)
      rip_add_iface(p, iface, ic);
  }
}

static void
rip_if_notify(struct proto *P, unsigned flags, struct iface *iface)
{
  struct rip_proto *p = (void *) P;
  struct rip_config *cf = (void *) P->cf;

  if (iface->flags & IF_IGNORE)
    return;

  if (flags & IF_CHANGE_UP)
  {
    struct rip_iface_config *ic = (void *) iface_patt_find(&cf->patt_list, iface, NULL);

    if (ic)
      rip_add_iface(p, iface, ic);

    return;
  }

  struct rip_iface *ifa = rip_find_iface(p, iface);

  if (!ifa)
    return;

  if (flags & IF_CHANGE_DOWN)
  {
    rip_remove_iface(p, ifa);
    return;
  }

  if (flags & IF_CHANGE_MTU)
    rip_iface_update_buffers(ifa);

  if (flags & IF_CHANGE_LINK)
    rip_iface_update_state(ifa);
}


/*
 *	RIP timer events
 */

/**
 * rip_timer - RIP main timer hook
 * @t: timer
 *
 * The RIP main timer is responsible for routing table maintenance. Invalid or
 * expired routes (&rip_rte) are removed and garbage collection of stale routing
 * table entries (&rip_entry) is done. Changes are propagated to core tables,
 * route reload is also done here. Note that garbage collection uses a maximal
 * GC time, while interfaces maintain an illusion of per-interface GC times in
 * rip_send_response().
 *
 * Keeping incoming routes and the selected outgoing route are two independent
 * functions, therefore after garbage collection some entries now considered
 * invalid (RIP_ENTRY_DUMMY) still may have non-empty list of incoming routes,
 * while some valid entries (representing an outgoing route) may have that list
 * empty.
 *
 * The main timer is not scheduled periodically but it uses the time of the
 * current next event and the minimal interval of any possible event to compute
 * the time of the next run.
 */
static void
rip_timer(timer *t)
{
  struct rip_proto *p = t->data;
  struct rip_config *cf = (void *) (p->p.cf);
  struct rip_iface *ifa;
  struct rip_neighbor *n, *nn;
  struct fib_iterator fit;
  bird_clock_t next = now + MIN(cf->min_timeout_time, cf->max_garbage_time);
  bird_clock_t expires = 0;

  TRACE(D_EVENTS, "Main timer fired");

  FIB_ITERATE_INIT(&fit, &p->rtable);

  loop:
  FIB_ITERATE_START(&p->rtable, &fit, node)
  {
    struct rip_entry *en = (struct rip_entry *) node;
    struct rip_rte *rt, **rp;
    int changed = 0;

    /* Checking received routes for timeout and for dead neighbors */
    for (rp = &en->routes; rt = *rp; /* rp = &rt->next */)
    {
      if (!rip_valid_rte(rt) || (rt->expires <= now))
      {
	rip_remove_rte(p, rp);
	changed = 1;
	continue;
      }

      next = MIN(next, rt->expires);
      rp = &rt->next;
    }

    /* Propagating eventual change */
    if (changed || p->rt_reload)
    {
      /*
       * We have to restart the iteration because there may be a cascade of
       * synchronous events rip_announce_rte() -> nest table change ->
       * rip_rt_notify() -> p->rtable change, invalidating hidden variables.
       */

      FIB_ITERATE_PUT_NEXT(&fit, &p->rtable, node);
      rip_announce_rte(p, en);
      goto loop;
    }

    /* Checking stale entries for garbage collection timeout */
    if (en->valid == RIP_ENTRY_STALE)
    {
      expires = en->changed + cf->max_garbage_time;

      if (expires <= now)
      {
	// TRACE(D_EVENTS, "entry is too old: %I/%d", en->n.prefix, en->n.pxlen);
	en->valid = 0;
      }
      else
	next = MIN(next, expires);
    }

    /* Remove empty nodes */
    if (!en->valid && !en->routes)
    {
      FIB_ITERATE_PUT(&fit, node);
      fib_delete(&p->rtable, node);
      goto loop;
    }
  }
  FIB_ITERATE_END(node);

  p->rt_reload = 0;

  /* Handling neighbor expiration */
  WALK_LIST(ifa, p->iface_list)
    WALK_LIST_DELSAFE(n, nn, ifa->neigh_list)
      if (n->last_seen)
      {
	expires = n->last_seen + n->ifa->cf->timeout_time;

	if (expires <= now)
	  rip_remove_neighbor(p, n);
	else
	  next = MIN(next, expires);
      }

  tm_start(p->timer, MAX(next - now, 1));
}

static inline void
rip_kick_timer(struct rip_proto *p)
{
  if (p->timer->expires > (now + 1))
    tm_start(p->timer, 1);	/* Or 100 ms */
}

/**
 * rip_iface_timer - RIP interface timer hook
 * @t: timer
 *
 * RIP interface timers are responsible for scheduling both regular and
 * triggered updates. Fixed, delay-independent period is used for regular
 * updates, while minimal separating interval is enforced for triggered updates.
 * The function also ensures that a new update is not started when the old one
 * is still running.
 */
static void
rip_iface_timer(timer *t)
{
  struct rip_iface *ifa = t->data;
  struct rip_proto *p = ifa->rip;
  bird_clock_t period = ifa->cf->update_time;

  if (ifa->cf->passive)
    return;

  TRACE(D_EVENTS, "Interface timer fired for %s", ifa->iface->name);

  if (ifa->tx_active)
  {
    if (now < (ifa->next_regular + period))
      { tm_start(ifa->timer, 1); return; }

    /* We are too late, reset is done by rip_send_table() */
    log(L_WARN "%s: Too slow update on %s, resetting", p->p.name, ifa->iface->name);
  }

  if (now >= ifa->next_regular)
  {
    /* Send regular update, set timer for next period (or following one if necessay) */
    TRACE(D_EVENTS, "Sending regular updates for %s", ifa->iface->name);
    rip_send_table(p, ifa, ifa->addr, 0);
    ifa->next_regular += period * (1 + ((now - ifa->next_regular) / period));
    ifa->want_triggered = 0;
    p->triggered = 0;
  }
  else if (ifa->want_triggered && (now >= ifa->next_triggered))
  {
    /* Send triggered update, enforce interval between triggered updates */
    TRACE(D_EVENTS, "Sending triggered updates for %s", ifa->iface->name);
    rip_send_table(p, ifa, ifa->addr, ifa->want_triggered);
    ifa->next_triggered = now + MIN(5, period / 2 + 1);
    ifa->want_triggered = 0;
    p->triggered = 0;
  }

  tm_start(ifa->timer, ifa->want_triggered ? 1 : (ifa->next_regular - now));
}

static inline void
rip_iface_kick_timer(struct rip_iface *ifa)
{
  if (ifa->timer->expires > (now + 1))
    tm_start(ifa->timer, 1);	/* Or 100 ms */
}

static void
rip_trigger_update(struct rip_proto *p)
{
  if (p->triggered)
    return;

  struct rip_iface *ifa;
  WALK_LIST(ifa, p->iface_list)
  {
    /* Interface not active */
    if (! ifa->up)
      continue;

    /* Already scheduled */
    if (ifa->want_triggered)
      continue;

    TRACE(D_EVENTS, "Scheduling triggered updates for %s", ifa->iface->name);
    ifa->want_triggered = now;
    rip_iface_kick_timer(ifa);
  }

  p->triggered = 1;
}


/*
 *	RIP protocol glue
 */

static struct ea_list *
rip_prepare_attrs(struct linpool *pool, ea_list *next, u8 metric, u16 tag)
{
  struct ea_list *l = lp_alloc(pool, sizeof(struct ea_list) + 2 * sizeof(eattr));

  l->next = next;
  l->flags = EALF_SORTED;
  l->count = 2;

  l->attrs[0].id = EA_RIP_METRIC;
  l->attrs[0].flags = 0;
  l->attrs[0].type = EAF_TYPE_INT | EAF_TEMP;
  l->attrs[0].u.data = metric;

  l->attrs[1].id = EA_RIP_TAG;
  l->attrs[1].flags = 0;
  l->attrs[1].type = EAF_TYPE_INT | EAF_TEMP;
  l->attrs[1].u.data = tag;

  return l;
}

static int
rip_import_control(struct proto *P, struct rte **rt, struct ea_list **attrs, struct linpool *pool)
{
  /* Prepare attributes with initial values */
  if ((*rt)->attrs->source != RTS_RIP)
    *attrs = rip_prepare_attrs(pool, *attrs, 1, 0);

  return 0;
}

static int
rip_reload_routes(struct proto *P)
{
  struct rip_proto *p = (struct rip_proto *) P;

  if (p->rt_reload)
    return 1;

  TRACE(D_EVENTS, "Scheduling route reload");
  p->rt_reload = 1;
  rip_kick_timer(p);

  return 1;
}

static struct ea_list *
rip_make_tmp_attrs(struct rte *rt, struct linpool *pool)
{
  return rip_prepare_attrs(pool, NULL, rt->u.rip.metric, rt->u.rip.tag);
}

static void
rip_store_tmp_attrs(struct rte *rt, struct ea_list *attrs)
{
  rt->u.rip.metric = ea_get_int(attrs, EA_RIP_METRIC, 1);
  rt->u.rip.tag = ea_get_int(attrs, EA_RIP_TAG, 0);
}

static int
rip_rte_better(struct rte *new, struct rte *old)
{
  return new->u.rip.metric < old->u.rip.metric;
}

static int
rip_rte_same(struct rte *new, struct rte *old)
{
  return ((new->u.rip.metric == old->u.rip.metric) &&
	  (new->u.rip.tag == old->u.rip.tag) &&
	  (new->u.rip.from == old->u.rip.from));
}


static struct proto *
rip_init(struct proto_config *cfg)
{
  struct proto *P = proto_new(cfg, sizeof(struct rip_proto));

  P->accept_ra_types = RA_OPTIMAL;
  P->if_notify = rip_if_notify;
  P->rt_notify = rip_rt_notify;
  P->neigh_notify = rip_neigh_notify;
  P->import_control = rip_import_control;
  P->reload_routes = rip_reload_routes;
  P->make_tmp_attrs = rip_make_tmp_attrs;
  P->store_tmp_attrs = rip_store_tmp_attrs;
  P->rte_better = rip_rte_better;
  P->rte_same = rip_rte_same;

  return P;
}

static int
rip_start(struct proto *P)
{
  struct rip_proto *p = (void *) P;
  struct rip_config *cf = (void *) (P->cf);

  init_list(&p->iface_list);
  fib_init(&p->rtable, P->pool, sizeof(struct rip_entry), 0, rip_init_entry);
  p->rte_slab = sl_new(P->pool, sizeof(struct rip_rte));
  p->timer = tm_new_set(P->pool, rip_timer, p, 0, 0);

  p->ecmp = cf->ecmp;
  p->infinity = cf->infinity;
  p->triggered = 0;

  p->log_pkt_tbf = (struct tbf){ .rate = 1, .burst = 5 };
  p->log_rte_tbf = (struct tbf){ .rate = 4, .burst = 20 };

  tm_start(p->timer, MIN(cf->min_timeout_time, cf->max_garbage_time));

  return PS_UP;
}

static int
rip_reconfigure(struct proto *P, struct proto_config *c)
{
  struct rip_proto *p = (void *) P;
  struct rip_config *new = (void *) c;
  // struct rip_config *old = (void *) (P->cf);

  if (new->infinity != p->infinity)
    return 0;

  TRACE(D_EVENTS, "Reconfiguring");

  p->p.cf = c;
  p->ecmp = new->ecmp;
  rip_reconfigure_ifaces(p, new);

  p->rt_reload = 1;
  rip_kick_timer(p);

  return 1;
}

static void
rip_get_route_info(rte *rte, byte *buf, ea_list *attrs)
{
  buf += bsprintf(buf, " (%d/%d)", rte->pref, rte->u.rip.metric);

  if (rte->u.rip.tag)
    bsprintf(buf, " [%04x]", rte->u.rip.tag);
}

static int
rip_get_attr(eattr *a, byte *buf, int buflen UNUSED)
{
  switch (a->id)
  {
  case EA_RIP_METRIC:
    bsprintf(buf, "metric: %d", a->u.data);
    return GA_FULL;

  case EA_RIP_TAG:
    bsprintf(buf, "tag: %04x", a->u.data);
    return GA_FULL;

  default:
    return GA_UNKNOWN;
  }
}

void
rip_show_interfaces(struct proto *P, char *iff)
{
  struct rip_proto *p = (void *) P;
  struct rip_iface *ifa = NULL;
  struct rip_neighbor *n = NULL;

  if (p->p.proto_state != PS_UP)
  {
    cli_msg(-1021, "%s: is not up", p->p.name);
    cli_msg(0, "");
    return;
  }

  cli_msg(-1021, "%s:", p->p.name);
  cli_msg(-1021, "%-10s %-6s %6s %6s %6s",
	  "Interface", "State", "Metric", "Nbrs", "Timer");

  WALK_LIST(ifa, p->iface_list)
  {
    if (iff && !patmatch(iff, ifa->iface->name))
      continue;

    int nbrs = 0;
    WALK_LIST(n, ifa->neigh_list)
      if (n->last_seen)
	nbrs++;

    int timer = MAX(ifa->next_regular - now, 0);
    cli_msg(-1021, "%-10s %-6s %6u %6u %6u",
	    ifa->iface->name, (ifa->up ? "Up" : "Down"), ifa->cf->metric, nbrs, timer);
  }

  cli_msg(0, "");
}

void
rip_show_neighbors(struct proto *P, char *iff)
{
  struct rip_proto *p = (void *) P;
  struct rip_iface *ifa = NULL;
  struct rip_neighbor *n = NULL;

  if (p->p.proto_state != PS_UP)
  {
    cli_msg(-1022, "%s: is not up", p->p.name);
    cli_msg(0, "");
    return;
  }

  cli_msg(-1022, "%s:", p->p.name);
  cli_msg(-1022, "%-25s %-10s %6s %6s %6s",
	  "IP address", "Interface", "Metric", "Routes", "Seen");

  WALK_LIST(ifa, p->iface_list)
  {
    if (iff && !patmatch(iff, ifa->iface->name))
      continue;

    WALK_LIST(n, ifa->neigh_list)
    {
      if (!n->last_seen)
	continue;

      int timer = now - n->last_seen;
      cli_msg(-1022, "%-25I %-10s %6u %6u %6u",
	      n->nbr->addr, ifa->iface->name, ifa->cf->metric, n->uc, timer);
    }
  }

  cli_msg(0, "");
}

static void
rip_dump(struct proto *P)
{
  struct rip_proto *p = (struct rip_proto *) P;
  struct rip_iface *ifa;
  int i;

  i = 0;
  FIB_WALK(&p->rtable, e)
  {
    struct rip_entry *en = (struct rip_entry *) e;
    debug("RIP: entry #%d: %I/%d via %I dev %s valid %d metric %d age %d s\n",
	  i++, en->n.prefix, en->n.pxlen, en->next_hop, en->iface->name,
	  en->valid, en->metric, now - en->changed);
  }
  FIB_WALK_END;

  i = 0;
  WALK_LIST(ifa, p->iface_list)
  {
    debug("RIP: interface #%d: %s, %I, up = %d, busy = %d\n",
	  i++, ifa->iface->name, ifa->sk ? ifa->sk->daddr : IPA_NONE,
	  ifa->up, ifa->tx_active);
  }
}


struct protocol proto_rip = {
  .name =		"RIP",
  .template =		"rip%d",
  .attr_class =		EAP_RIP,
  .preference =		DEF_PREF_RIP,
  .config_size =	sizeof(struct rip_config),
  .init =		rip_init,
  .dump =		rip_dump,
  .start =		rip_start,
  .reconfigure =	rip_reconfigure,
  .get_route_info =	rip_get_route_info,
  .get_attr =		rip_get_attr
};<|MERGE_RESOLUTION|>--- conflicted
+++ resolved
@@ -75,22 +75,7 @@
  * - RFC 4822 - RIP cryptographic authentication
  */
 
-<<<<<<< HEAD
-#undef LOCAL_DEBUG
-
-#include "nest/bird.h"
-#include "nest/iface.h"
-#include "nest/protocol.h"
-#include "nest/route.h"
-#include "lib/socket.h"
-#include "lib/resource.h"
-#include "lib/lists.h"
-#include "lib/timer.h"
-#include "lib/string.h"
-
-=======
 #include <stdlib.h>
->>>>>>> 06edbb67
 #include "rip.h"
 
 

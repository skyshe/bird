/*
 *	BIRD -- OSPF
 *
 *	(c) 1999--2004 Ondrej Filip <feela@network.cz>
 *
 *	Can be freely distributed and used under the terms of the GNU GPL.
 */

/**
 * DOC: Open Shortest Path First (OSPF)
 * 
 * The OSPF protocol is quite complicated and its complex implemenation is
 * split to many files. In |ospf.c|, you will find mainly the interface
 * for communication with the core (e.g., reconfiguration hooks, shutdown
 * and initialisation and so on). In |packet.c|, you will find various
 * functions for sending and receiving generic OSPF packets. There are
 * also routines for authentication and checksumming. File |iface.c| contains
 * the interface state machine and functions for allocation and deallocation of OSPF's
 * interface data structures. Source |neighbor.c| includes the neighbor state
 * machine and functions for election of Designated Router and Backup
 * Designated router. In |hello.c|, there are routines for sending
 * and receiving of hello packets as well as functions for maintaining
 * wait times and the inactivity timer. Files |lsreq.c|, |lsack.c|, |dbdes.c|
 * contain functions for sending and receiving of link-state requests,
 * link-state acknowledgements and database descriptions respectively.
 * In |lsupd.c|, there are functions for sending and receiving
 * of link-state updates and also the flooding algorithm. Source |topology.c| is
 * a place where routines for searching LSAs in the link-state database,
 * adding and deleting them reside, there also are functions for originating
 * of various types of LSAs (router LSA, net LSA, external LSA). File |rt.c|
 * contains routines for calculating the routing table. |lsalib.c| is a set
 * of various functions for working with the LSAs (endianity conversions,
 * calculation of checksum etc.).
 *
 * One instance of the protocol is able to hold LSA databases for
 * multiple OSPF areas, to exchange routing information between
 * multiple neighbors and to calculate the routing tables. The core
 * structure is &proto_ospf to which multiple &ospf_area and
 * &ospf_iface structures are connected. &ospf_area is also connected to
 * &top_hash_graph which is a dynamic hashing structure that
 * describes the link-state database. It allows fast search, addition
 * and deletion. Each LSA is kept in two pieces: header and body. Both of them are
 * kept in the endianity of the CPU.
 *
 * In OSPFv2 specification, it is implied that there is one IP prefix
 * for each physical network/interface (unless it is an ptp link). But
 * in modern systems, there might be more independent IP prefixes
 * associated with an interface.  To handle this situation, we have
 * one &ospf_iface for each active IP prefix (instead for each active
 * iface); This behaves like virtual interface for the purpose of OSPF.
 * If we receive packet, we associate it with a proper virtual interface
 * mainly according to its source address.
 *
 * OSPF keeps one socket per &ospf_iface. This allows us (compared to
 * one socket approach) to evade problems with a limit of multicast
 * groups per socket and with sending multicast packets to appropriate
 * interface in a portable way. The socket is associated with
 * underlying physical iface and should not receive packets received
 * on other ifaces (unfortunately, this is not true on
 * BSD). Generally, one packet can be received by more sockets (for
 * example, if there are more &ospf_iface on one physical iface),
 * therefore we explicitly filter received packets according to
 * src/dst IP address and received iface.
 *
 * Vlinks are implemented using particularly degenerate form of
 * &ospf_iface, which has several exceptions: it does not have its
 * iface or socket (it copies these from 'parent' &ospf_iface) and it
 * is present in iface list even when down (it is not freed in
 * ospf_iface_down()).
 *
 * The heart beat of ospf is ospf_disp(). It is called at regular intervals
 * (&proto_ospf->tick). It is responsible for aging and flushing of LSAs in
 * the database, for routing table calculaction and it call area_disp() of every
 * ospf_area.
 * 
 * The function area_disp() is
 * responsible for late originating of router LSA and network LSA
 * and for cleanup before routing table calculation process in
 * the area.
 * To every &ospf_iface, we connect one or more
 * &ospf_neighbor's -- a structure containing many timers and queues
 * for building adjacency and for exchange of routing messages.
 *
 * BIRD's OSPF implementation respects RFC2328 in every detail, but
 * some of internal algorithms do differ. The RFC recommends making a snapshot
 * of the link-state database when a new adjacency is forming and sending
 * the database description packets based on the information in this 
 * snapshot. The database can be quite large in some networks, so
 * rather we walk through a &slist structure which allows us to
 * continue even if the actual LSA we were working with is deleted. New
 * LSAs are added at the tail of this &slist.
 *
 * We also don't keep a separate OSPF routing table, because the core
 * helps us by being able to recognize when a route is updated
 * to an identical one and it suppresses the update automatically.
 * Due to this, we can flush all the routes we've recalculated and
 * also those we've deleted to the core's routing table and the
 * core will take care of the rest. This simplifies the process
 * and conserves memory.
 */

#include <stdlib.h>
#include "ospf.h"


static int ospf_reload_routes(struct proto *p);
static void ospf_rt_notify(struct proto *p, struct rtable *table UNUSED, net * n, rte * new, rte * old UNUSED, ea_list * attrs);
static int ospf_rte_better(struct rte *new, struct rte *old);
static int ospf_rte_same(struct rte *new, struct rte *old);
static void ospf_disp(timer *timer);

static void
ospf_area_initfib(struct fib_node *fn)
{
  struct area_net *an = (struct area_net *) fn;
  an->hidden = 0;
  an->active = -1;	/* Force to regenerate summary lsa */
	/* ac->oldactive will be rewritten by ospf_rt_spf() */
}

static void
add_area_nets(struct ospf_area *oa, struct ospf_area_config *ac)
{
    struct proto_ospf *po = oa->po;
    struct area_net_config *anc;
    struct area_net *an;

    fib_init(&oa->net_fib, po->proto.pool, sizeof(struct area_net), 0, ospf_area_initfib);
    fib_init(&oa->enet_fib, po->proto.pool, sizeof(struct area_net), 0, ospf_area_initfib);

    WALK_LIST(anc, ac->net_list)
    {
      an = (struct area_net *) fib_get(&oa->net_fib, &anc->px.addr, anc->px.len);
      an->hidden = anc->hidden;
    }

    WALK_LIST(anc, ac->enet_list)
    {
      an = (struct area_net *) fib_get(&oa->enet_fib, &anc->px.addr, anc->px.len);
      an->hidden = anc->hidden;
      an->tag = anc->tag;
    }
}

static void
ospf_area_add(struct proto_ospf *po, struct ospf_area_config *ac, int reconf)
{
  struct proto *p = &po->proto;
  struct ospf_area *oa;

  OSPF_TRACE(D_EVENTS, "Adding area %R", ac->areaid);

  oa = mb_allocz(p->pool, sizeof(struct ospf_area));
  add_tail(&po->area_list, NODE oa);
  po->areano++;

  oa->ac = ac;
  oa->areaid = ac->areaid;
  oa->rt = NULL;
  oa->po = po;
  fib_init(&oa->rtr, p->pool, sizeof(ort), 0, ospf_rt_initort);
  add_area_nets(oa, ac);

  if (oa->areaid == 0)
    po->backbone = oa;

<<<<<<< HEAD
  oa->options = ospf_is_v2(po) ? ac->type : (OPT_R | ac->type | OPT_V6);
=======
#ifdef OSPFv2
  oa->options = ac->type;
#else /* OSPFv3 */
  oa->options = ac->type | OPT_V6 | (po->stub_router ? 0 : OPT_R);
#endif
>>>>>>> f623ab98

  /*
   * Set E-bit for NSSA ABR routers. No need to explicitly call
   * schedule_rt_lsa() for other areas, will be done anyway.
   * We use cf->abr because po->areano is not yet complete.
   */
  if (oa_is_nssa(oa) && ((struct ospf_config *) (p->cf))->abr)
    po->ebit = 1;

  if (reconf)
    ospf_ifaces_reconfigure(oa, ac);
}

static void
ospf_area_remove(struct ospf_area *oa)
{
  struct proto_ospf *po = oa->po;
  OSPF_TRACE(D_EVENTS, "Removing area %R", oa->areaid);

  /* We suppose that interfaces are already removed */
  ospf_flush_area(po, oa->areaid);
 
  fib_free(&oa->rtr);
  fib_free(&oa->net_fib);
  fib_free(&oa->enet_fib);

  if (oa->translator_timer)
    rfree(oa->translator_timer);

  po->areano--;
  rem_node(NODE oa);
  mb_free(oa);
}


struct ospf_area *
ospf_find_area(struct proto_ospf *po, u32 aid)
{
  struct ospf_area *oa;
  WALK_LIST(oa, po->area_list)
    if (((struct ospf_area *) oa)->areaid == aid)
      return oa;
  return NULL;
}

static struct ospf_iface *
ospf_find_vlink(struct proto_ospf *po, u32 voa, u32 vid)
{
  struct ospf_iface *ifa;
  WALK_LIST(ifa, po->iface_list) 
    if ((ifa->type == OSPF_IT_VLINK) && (ifa->voa->areaid == voa) && (ifa->vid == vid))
      return ifa;
  return NULL;
}

static int
ospf_start(struct proto *p)
{
  struct proto_ospf *po = (struct proto_ospf *) p;
  struct ospf_config *c = (struct ospf_config *) (p->cf);
  struct ospf_area_config *ac;

  po->router_id = proto_get_router_id(p->cf);
  po->last_vlink_id = 0x80000000;
  po->rfc1583 = c->rfc1583;
  po->stub_router = c->stub_router;
  po->ebit = 0;
  po->ecmp = c->ecmp;
  po->tick = c->tick;
  po->disp_timer = tm_new(p->pool);
  po->disp_timer->data = po;
  po->disp_timer->randomize = 0;
  po->disp_timer->hook = ospf_disp;
  po->disp_timer->recurrent = po->tick;
  tm_start(po->disp_timer, 1);
  po->lsab_size = 256;
  po->lsab_used = 0;
  po->lsab = mb_alloc(p->pool, po->lsab_size);
  po->nhpool = lp_new(p->pool, 12*sizeof(struct mpnh));
  init_list(&(po->iface_list));
  init_list(&(po->area_list));
  fib_init(&po->rtf, p->pool, sizeof(ort), 0, ospf_rt_initort);
  po->areano = 0;
  po->gr = ospf_top_new(p->pool);
  s_init_list(&(po->lsal));

  WALK_LIST(ac, c->area_list)
    ospf_area_add(po, ac, 0);

  /* Add all virtual links */
  struct ospf_iface_patt *ic;
  WALK_LIST(ic, c->vlink_list)
    ospf_iface_new(po->backbone, NULL, ic);

  return PS_UP;
}

static void
ospf_dump(struct proto *p)
{
  struct ospf_iface *ifa;
  struct ospf_neighbor *n;
  struct proto_ospf *po = (struct proto_ospf *) p;

  OSPF_TRACE(D_EVENTS, "Area number: %d", po->areano);

  WALK_LIST(ifa, po->iface_list)
  {
    OSPF_TRACE(D_EVENTS, "Interface: %s", (ifa->iface ? ifa->iface->name : "(null)"));
    OSPF_TRACE(D_EVENTS, "state: %u", ifa->state);
    OSPF_TRACE(D_EVENTS, "DR:  %R", ifa->drid);
    OSPF_TRACE(D_EVENTS, "BDR: %R", ifa->bdrid);
    WALK_LIST(n, ifa->neigh_list)
    {
      OSPF_TRACE(D_EVENTS, "  neighbor %R in state %u", n->rid, n->state);
    }
  }

  /*
  OSPF_TRACE(D_EVENTS, "LSA graph dump start:");
  ospf_top_dump(po->gr, p);
  OSPF_TRACE(D_EVENTS, "LSA graph dump finished");
  */
  neigh_dump_all();
}

static struct proto *
ospf_init(struct proto_config *c)
{
  struct ospf_config *oc = (struct ospf_config *) c;  
  struct proto *p = proto_new(c, sizeof(struct proto_ospf));

  p->make_tmp_attrs = ospf_make_tmp_attrs;
  p->store_tmp_attrs = ospf_store_tmp_attrs;
  p->import_control = ospf_import_control;
  p->reload_routes = ospf_reload_routes;
  p->accept_ra_types = RA_OPTIMAL;
  p->rt_notify = ospf_rt_notify;
  p->if_notify = ospf_if_notify;
  p->ifa_notify = oc->ospf2 ? ospf_ifa_notify2 : ospf_ifa_notify3;
  p->rte_better = ospf_rte_better;
  p->rte_same = ospf_rte_same;

  return p;
}

/* If new is better return 1 */
static int
ospf_rte_better(struct rte *new, struct rte *old)
{
  if (new->u.ospf.metric1 == LSINFINITY)
    return 0;

  if(new->attrs->source < old->attrs->source) return 1;
  if(new->attrs->source > old->attrs->source) return 0;

  if(new->attrs->source == RTS_OSPF_EXT2)
  {
    if(new->u.ospf.metric2 < old->u.ospf.metric2) return 1;
    if(new->u.ospf.metric2 > old->u.ospf.metric2) return 0;
  }

  if (new->u.ospf.metric1 < old->u.ospf.metric1)
    return 1;

  return 0;			/* Old is shorter or same */
}

static int
ospf_rte_same(struct rte *new, struct rte *old)
{
  /* new->attrs == old->attrs always */
  return
    new->u.ospf.metric1 == old->u.ospf.metric1 &&
    new->u.ospf.metric2 == old->u.ospf.metric2 &&
    new->u.ospf.tag == old->u.ospf.tag &&
    new->u.ospf.router_id == old->u.ospf.router_id;
}

static ea_list *
ospf_build_attrs(ea_list * next, struct linpool *pool, u32 m1, u32 m2,
		 u32 tag, u32 rid)
{
  struct ea_list *l =
    lp_alloc(pool, sizeof(struct ea_list) + 4 * sizeof(eattr));

  l->next = next;
  l->flags = EALF_SORTED;
  l->count = 4;
  l->attrs[0].id = EA_OSPF_METRIC1;
  l->attrs[0].flags = 0;
  l->attrs[0].type = EAF_TYPE_INT | EAF_TEMP;
  l->attrs[0].u.data = m1;
  l->attrs[1].id = EA_OSPF_METRIC2;
  l->attrs[1].flags = 0;
  l->attrs[1].type = EAF_TYPE_INT | EAF_TEMP;
  l->attrs[1].u.data = m2;
  l->attrs[2].id = EA_OSPF_TAG;
  l->attrs[2].flags = 0;
  l->attrs[2].type = EAF_TYPE_INT | EAF_TEMP;
  l->attrs[2].u.data = tag;
  l->attrs[3].id = EA_OSPF_ROUTER_ID;
  l->attrs[3].flags = 0;
  l->attrs[3].type = EAF_TYPE_ROUTER_ID | EAF_TEMP;
  l->attrs[3].u.data = rid;
  return l;
}

void
schedule_net_lsa(struct ospf_iface *ifa)
{
  struct proto_ospf *po = ifa->oa->po;

  OSPF_TRACE(D_EVENTS, "Scheduling network-LSA origination for iface %s", ifa->iface->name);
  ifa->orignet = 1;
}

void
schedule_link_lsa(struct ospf_iface *ifa)
{
  struct proto_ospf *po = ifa->oa->po;

  OSPF_TRACE(D_EVENTS, "Scheduling link-LSA origination for iface %s", ifa->iface->name);
  ifa->origlink = 1;
}

void
schedule_rt_lsa(struct ospf_area *oa)
{
  struct proto_ospf *po = oa->po;

  OSPF_TRACE(D_EVENTS, "Scheduling router-LSA origination for area %R", oa->areaid);
  oa->origrt = 1;
}

void
schedule_rtcalc(struct proto_ospf *po)
{
  if (po->calcrt)
    return;

  OSPF_TRACE(D_EVENTS, "Scheduling routing table calculation");
  po->calcrt = 1;
}

static int
ospf_reload_routes(struct proto *p)
{
  struct proto_ospf *po = (struct proto_ospf *) p;

  if (po->calcrt != 2)
    OSPF_TRACE(D_EVENTS, "Scheduling routing table calculation with route reload");

  po->calcrt = 2;

  return 1;
}

/**
 * area_disp - invokes origination of
 * router LSA and routing table cleanup
 * @oa: ospf area
 *
 * It invokes aging and when @ospf_area->origrt is set to 1, start
 * function for origination of router, network LSAs.
 */
void
area_disp(struct ospf_area *oa)
{
  struct proto_ospf *po = oa->po;
  struct ospf_iface *ifa;

  /* Now try to originage rt_lsa */
  if (oa->origrt)
    update_rt_lsa(oa);

  /* Now try to originate network LSA's */
  WALK_LIST(ifa, po->iface_list)
  {
    /* Link LSA should be originated before Network LSA */
    if (ospf_is_v3(po) && ifa->origlink && (ifa->oa == oa))
      update_link_lsa(ifa);

    if (ifa->orignet && (ifa->oa == oa))
      update_net_lsa(ifa);
  }
}

/**
 * ospf_disp - invokes routing table calculation, aging and also area_disp()
 * @timer: timer usually called every @proto_ospf->tick second, @timer->data
 * point to @proto_ospf
 */
void
ospf_disp(timer * timer)
{
  struct proto_ospf *po = timer->data;
  struct ospf_area *oa;

  WALK_LIST(oa, po->area_list)
    area_disp(oa);

  /* Age LSA DB */
  ospf_age(po);

  /* Calculate routing table */
  if (po->calcrt)
    ospf_rt_spf(po);
}



/**
 * ospf_import_control - accept or reject new route from nest's routing table
 * @p: current instance of protocol
 * @new: the new route
 * @attrs: list of attributes
 * @pool: pool for allocation of attributes
 *
 * Its quite simple. It does not accept our own routes and leaves the decision on
 * import to the filters.
 */

int
ospf_import_control(struct proto *p, rte ** new, ea_list ** attrs,
		    struct linpool *pool)
{
  struct ospf_area *oa = ospf_main_area((struct proto_ospf *) p);
  rte *e = *new;

  if (p == e->attrs->proto)
    return -1;			/* Reject our own routes */

  if (oa_is_stub(oa))
    return -1;			/* Do not export routes to stub areas */

  eattr *ea = ea_find(e->attrs->eattrs, EA_GEN_IGP_METRIC);
  u32 m1 = (ea && (ea->u.data < LSINFINITY)) ? ea->u.data : LSINFINITY;

  *attrs = ospf_build_attrs(*attrs, pool, m1, 10000, 0, 0);
  return 0;			/* Leave decision to the filters */
}

struct ea_list *
ospf_make_tmp_attrs(struct rte *rt, struct linpool *pool)
{
  return ospf_build_attrs(NULL, pool, rt->u.ospf.metric1, rt->u.ospf.metric2,
			  rt->u.ospf.tag, rt->u.ospf.router_id);
}

void
ospf_store_tmp_attrs(struct rte *rt, struct ea_list *attrs)
{
  rt->u.ospf.metric1 = ea_get_int(attrs, EA_OSPF_METRIC1, LSINFINITY);
  rt->u.ospf.metric2 = ea_get_int(attrs, EA_OSPF_METRIC2, 10000);
  rt->u.ospf.tag = ea_get_int(attrs, EA_OSPF_TAG, 0);
  rt->u.ospf.router_id = ea_get_int(attrs, EA_OSPF_ROUTER_ID, 0);
}

/**
 * ospf_shutdown - Finish of OSPF instance
 * @p: current instance of protocol
 *
 * RFC does not define any action that should be taken before router
 * shutdown. To make my neighbors react as fast as possible, I send
 * them hello packet with empty neighbor list. They should start
 * their neighbor state machine with event %NEIGHBOR_1WAY.
 */

static int
ospf_shutdown(struct proto *p)
{
  struct proto_ospf *po = (struct proto_ospf *) p;
  struct ospf_iface *ifa;
  OSPF_TRACE(D_EVENTS, "Shutdown requested");

  /* And send to all my neighbors 1WAY */
  WALK_LIST(ifa, po->iface_list)
    ospf_iface_shutdown(ifa);

  /* Cleanup locked rta entries */
  FIB_WALK(&po->rtf, nftmp)
  {
    rta_free(((ort *) nftmp)->old_rta);
  }
  FIB_WALK_END;

  return PS_DOWN;
}

static void
ospf_rt_notify(struct proto *p, rtable *tbl UNUSED, net * n, rte * new, rte * old UNUSED, ea_list * attrs)
{
  struct proto_ospf *po = (struct proto_ospf *) p;
  struct ospf_area *oa = ospf_main_area(po);
  ort *nf = (ort *) fib_get(&po->rtf, &n->n.prefix, n->n.pxlen);
  struct fib_node *fn = &nf->fn;

  if (!new)
  {
    if (! (fn->flags & OSPF_RT_EXPORT))
      return;

    flush_ext_lsa(oa, fn, 1, oa_is_nssa(oa));

    /* Old external route might blocked some NSSA translation */
    if (po->areano > 1)
      schedule_rtcalc(po);

    return;
  }

  /* Get route attributes */
  u32 m1 = ea_get_int(attrs, EA_OSPF_METRIC1, LSINFINITY);
  u32 m2 = ea_get_int(attrs, EA_OSPF_METRIC2, 10000);
  u32 metric = (m1 != LSINFINITY) ? m1 : (m2 | LSA_EXT_EBIT);
  u32 tag = ea_get_int(attrs, EA_OSPF_TAG, 0);
  ip_addr gw = IPA_NONE;
  // FIXME check for gw should be per ifa, not per iface
  if ((new->attrs->dest == RTD_ROUTER) &&
      ipa_nonzero(new->attrs->gw) &&
      !ipa_is_link_local(new->attrs->gw) &&
      (ospf_iface_find((struct proto_ospf *) p, new->attrs->iface) != NULL))
    gw = new->attrs->gw;

  originate_ext_lsa(oa, fn, EXT_EXPORT, metric, gw, tag, 1);
}

static void
ospf_get_status(struct proto *p, byte * buf)
{
  struct proto_ospf *po = (struct proto_ospf *) p;

  if (p->proto_state == PS_DOWN)
    buf[0] = 0;
  else
  {
    struct ospf_iface *ifa;
    struct ospf_neighbor *n;
    int adj = 0;

    WALK_LIST(ifa, po->iface_list)
      WALK_LIST(n, ifa->neigh_list) if (n->state == NEIGHBOR_FULL)
      adj = 1;

    if (adj == 0)
      strcpy(buf, "Alone");
    else
      strcpy(buf, "Running");
  }
}

static void
ospf_get_route_info(rte * rte, byte * buf, ea_list * attrs UNUSED)
{
  char *type = "<bug>";

  switch(rte->attrs->source)
  {
    case RTS_OSPF:
      type = "I";
      break;
    case RTS_OSPF_IA:
      type = "IA";
      break;
    case RTS_OSPF_EXT1:
      type = "E1";
      break;
    case RTS_OSPF_EXT2:
      type = "E2";
      break;
  }

  buf += bsprintf(buf, " %s", type);
  buf += bsprintf(buf, " (%d/%d", rte->pref, rte->u.ospf.metric1);
  if (rte->attrs->source == RTS_OSPF_EXT2)
    buf += bsprintf(buf, "/%d", rte->u.ospf.metric2);
  buf += bsprintf(buf, ")");
  if ((rte->attrs->source == RTS_OSPF_EXT1 || rte->attrs->source == RTS_OSPF_EXT2) && rte->u.ospf.tag)
  {
    buf += bsprintf(buf, " [%x]", rte->u.ospf.tag);
  }
  if (rte->u.ospf.router_id)
    buf += bsprintf(buf, " [%R]", rte->u.ospf.router_id);
}

static int
ospf_get_attr(eattr * a, byte * buf, int buflen UNUSED)
{
  switch (a->id)
  {
  case EA_OSPF_METRIC1:
    bsprintf(buf, "metric1");
    return GA_NAME;
  case EA_OSPF_METRIC2:
    bsprintf(buf, "metric2");
    return GA_NAME;
  case EA_OSPF_TAG:
    bsprintf(buf, "tag: 0x%08x", a->u.data);
    return GA_FULL;
  case EA_OSPF_ROUTER_ID:
    bsprintf(buf, "router_id");
    return GA_NAME;
  default:
    return GA_UNKNOWN;
  }
}

static void
ospf_area_reconfigure(struct ospf_area *oa, struct ospf_area_config *nac)
{
  oa->ac = nac;

  // FIXME better area type reconfiguration
<<<<<<< HEAD
  oa->options = ospf_is_v2(oa->po) ? nac->type : (OPT_R | nac->type | OPT_V6);

=======
#ifdef OSPFv2
  oa->options = nac->type;
#else /* OSPFv3 */
  oa->options = nac->type | OPT_V6 | (oa->po->stub_router ? 0 : OPT_R);
#endif
>>>>>>> f623ab98
  if (oa_is_nssa(oa) && (oa->po->areano > 1))
    oa->po->ebit = 1;

  ospf_ifaces_reconfigure(oa, nac);

  /* Handle net_list */
  fib_free(&oa->net_fib);
  fib_free(&oa->enet_fib);
  add_area_nets(oa, nac);

  /* No need to handle stubnet_list */

  oa->marked = 0;
  schedule_rt_lsa(oa);
}

/**
 * ospf_reconfigure - reconfiguration hook
 * @p: current instance of protocol (with old configuration)
 * @c: new configuration requested by user
 *
 * This hook tries to be a little bit intelligent. Instance of OSPF
 * will survive change of many constants like hello interval,
 * password change, addition or deletion of some neighbor on
 * nonbroadcast network, cost of interface, etc.
 */
static int
ospf_reconfigure(struct proto *p, struct proto_config *c)
{
  struct proto_ospf *po = (struct proto_ospf *) p;
  struct ospf_config *old = (struct ospf_config *) (p->cf);
  struct ospf_config *new = (struct ospf_config *) c;
  struct ospf_area_config *nac;
  struct ospf_area *oa, *oax;
  struct ospf_iface *ifa, *ifx;
  struct ospf_iface_patt *ip;

  if (proto_get_router_id(c) != po->router_id)
    return 0;

  if (po->rfc1583 != new->rfc1583)
    return 0;

  if (old->abr != new->abr)
    return 0;

  po->stub_router = new->stub_router;
  po->ecmp = new->ecmp;
  po->tick = new->tick;
  po->disp_timer->recurrent = po->tick;
  tm_start(po->disp_timer, 1);

  /* Mark all areas and ifaces */
  WALK_LIST(oa, po->area_list)
    oa->marked = 1;

  WALK_LIST(ifa, po->iface_list)
    ifa->marked = 1;

  /* Add and update areas */
  WALK_LIST(nac, new->area_list)
  {
    oa = ospf_find_area(po, nac->areaid);
    if (oa)
      ospf_area_reconfigure(oa, nac);
    else
      ospf_area_add(po, nac, 1);
  }

  /* Add and update vlinks */
  WALK_LIST(ip, new->vlink_list)
  {
    ifa = ospf_find_vlink(po, ip->voa, ip->vid);
    if (ifa)
      ospf_iface_reconfigure(ifa, ip);
    else
      ospf_iface_new(po->backbone, NULL, ip);
  }

  /* Delete remaining ifaces and areas */
  WALK_LIST_DELSAFE(ifa, ifx, po->iface_list)
    if (ifa->marked)
    {
      ospf_iface_shutdown(ifa);
      ospf_iface_remove(ifa);
    }

  WALK_LIST_DELSAFE(oa, oax, po->area_list)
    if (oa->marked)
      ospf_area_remove(oa);

  schedule_rtcalc(po);
  
  return 1;
}


void
ospf_sh_neigh(struct proto *p, char *iff)
{
  struct ospf_iface *ifa = NULL;
  struct ospf_neighbor *n;
  struct proto_ospf *po = (struct proto_ospf *) p;

  if (p->proto_state != PS_UP)
  {
    cli_msg(-1013, "%s: is not up", p->name);
    cli_msg(0, "");
    return;
  }

  cli_msg(-1013, "%s:", p->name);
  cli_msg(-1013, "%-12s\t%3s\t%-15s\t%-5s\t%-10s %-12s", "Router ID", "Pri",
	  "     State", "DTime", "Interface", "Router IP");
  WALK_LIST(ifa, po->iface_list)
    if ((iff == NULL) || patmatch(iff, ifa->iface->name))
      WALK_LIST(n, ifa->neigh_list)
	ospf_sh_neigh_info(n);
  cli_msg(0, "");
}

void
ospf_sh(struct proto *p)
{
  struct ospf_area *oa;
  struct proto_ospf *po = (struct proto_ospf *) p;
  struct ospf_iface *ifa;
  struct ospf_neighbor *n;
  int ifano, nno, adjno, firstfib;
  struct area_net *anet;

  if (p->proto_state != PS_UP)
  {
    cli_msg(-1014, "%s: is not up", p->name);
    cli_msg(0, "");
    return;
  }

  cli_msg(-1014, "%s:", p->name);
  cli_msg(-1014, "RFC1583 compatibility: %s", (po->rfc1583 ? "enable" : "disabled"));
  cli_msg(-1014, "Stub router: %s", (po->stub_router ? "Yes" : "No"));
  cli_msg(-1014, "RT scheduler tick: %d", po->tick);
  cli_msg(-1014, "Number of areas: %u", po->areano);
  cli_msg(-1014, "Number of LSAs in DB:\t%u", po->gr->hash_entries);

  WALK_LIST(oa, po->area_list)
  {
    cli_msg(-1014, "\tArea: %R (%u) %s", oa->areaid, oa->areaid,
	    oa->areaid == 0 ? "[BACKBONE]" : "");
    ifano = 0;
    nno = 0;
    adjno = 0;
    WALK_LIST(ifa, po->iface_list)
    {
      if (oa == ifa->oa)
      {
	ifano++;
        WALK_LIST(n, ifa->neigh_list)
        {
	  nno++;
	  if (n->state == NEIGHBOR_FULL)
	    adjno++;
        }
      }
    }

    cli_msg(-1014, "\t\tStub:\t%s", oa_is_stub(oa) ? "Yes" : "No");
    cli_msg(-1014, "\t\tNSSA:\t%s", oa_is_nssa(oa) ? "Yes" : "No");
    cli_msg(-1014, "\t\tTransit:\t%s", oa->trcap ? "Yes" : "No");

    if (oa_is_nssa(oa))
      cli_msg(-1014, "\t\tNSSA translation:\t%s%s", oa->translate ? "Yes" : "No",
	      oa->translate == TRANS_WAIT ? " (run down)" : "");
    cli_msg(-1014, "\t\tNumber of interfaces:\t%u", ifano);
    cli_msg(-1014, "\t\tNumber of neighbors:\t%u", nno);
    cli_msg(-1014, "\t\tNumber of adjacent neighbors:\t%u", adjno);

    firstfib = 1;
    FIB_WALK(&oa->net_fib, nftmp)
    {
      anet = (struct area_net *) nftmp;
      if(firstfib)
      {
        cli_msg(-1014, "\t\tArea networks:");
        firstfib = 0;
      }
      cli_msg(-1014, "\t\t\t%1I/%u\t%s\t%s", anet->fn.prefix, anet->fn.pxlen,
		anet->hidden ? "Hidden" : "Advertise", anet->active ? "Active" : "");
    }
    FIB_WALK_END;

    firstfib = 1;
    FIB_WALK(&oa->enet_fib, nftmp)
    {
      anet = (struct area_net *) nftmp;
      if(firstfib)
      {
        cli_msg(-1014, "\t\tArea external networks:");
        firstfib = 0;
      }
      cli_msg(-1014, "\t\t\t%1I/%u\t%s\t%s", anet->fn.prefix, anet->fn.pxlen,
		anet->hidden ? "Hidden" : "Advertise", anet->active ? "Active" : "");
    }
    FIB_WALK_END;

  }
  cli_msg(0, "");
}

void
ospf_sh_iface(struct proto *p, char *iff)
{
  struct proto_ospf *po = (struct proto_ospf *) p;
  struct ospf_iface *ifa = NULL;

  if (p->proto_state != PS_UP)
  {
    cli_msg(-1015, "%s: is not up", p->name);
    cli_msg(0, "");
    return;
  }

  cli_msg(-1015, "%s:", p->name);
  WALK_LIST(ifa, po->iface_list)
    if ((iff == NULL) || patmatch(iff, ifa->iface->name))
      ospf_iface_info(ifa);
  cli_msg(0, "");
}

/* lsa_compare_for_state() - Compare function for 'show ospf state'
 *
 * First we want to separate network-LSAs and other LSAs (because network-LSAs
 * will be presented as network nodes and other LSAs together as router nodes)
 * Network-LSAs are sorted according to network prefix, other LSAs are sorted
 * according to originating router id (to get all LSA needed to represent one
 * router node together). Then, according to LSA type, ID and age.
 *
 * For OSPFv3, we have to handle also Prefix-LSAs. We would like to put each
 * immediately after the referenced LSA. We will make faked LSA based on ref_
 * values
 */

static struct ospf_lsa_header *
fake_lsa_from_prefix_lsa(struct ospf_lsa_header *dst, struct ospf_lsa_header *src,
			 struct ospf_lsa_prefix *px)
{
  dst->age = src->age;
  dst->type_raw = px->ref_type;
  dst->id = px->ref_id;
  dst->rt = px->ref_rt;
  dst->sn = src->sn;

  return dst;
}


static int lsa_compare_ospf3;

static int
lsa_compare_for_state(const void *p1, const void *p2)
{
  struct top_hash_entry *he1 = * (struct top_hash_entry **) p1;
  struct top_hash_entry *he2 = * (struct top_hash_entry **) p2;
  struct ospf_lsa_header *lsa1 = &(he1->lsa);
  struct ospf_lsa_header *lsa2 = &(he2->lsa);
  struct ospf_lsa_header lsatmp1, lsatmp2;
  u16 lsa1_type = he1->lsa_type;
  u16 lsa2_type = he2->lsa_type;

  if (he1->domain < he2->domain)
    return -1;
  if (he1->domain > he2->domain)
    return 1;


  /* px1 or px2 assumes OSPFv3 */
  int px1 = (lsa1_type == LSA_T_PREFIX);
  int px2 = (lsa2_type == LSA_T_PREFIX);

  if (px1)
  {
    lsa1 = fake_lsa_from_prefix_lsa(&lsatmp1, lsa1, he1->lsa_body);
    lsa1_type = lsa1->type_raw;	/* FIXME: handle unknown ref_type */
  }

  if (px2)
  {
    lsa2 = fake_lsa_from_prefix_lsa(&lsatmp2, lsa2, he2->lsa_body);
    lsa2_type = lsa2->type_raw;
  }


  int nt1 = (lsa1_type == LSA_T_NET);
  int nt2 = (lsa2_type == LSA_T_NET);

  if (nt1 != nt2)
    return nt1 - nt2;

  if (nt1)
  {
    /* In OSPFv3, networks are named based on ID of DR */
    if (lsa_compare_ospf3)
    {
      if (lsa1->rt < lsa2->rt)
	return -1;
      if (lsa1->rt > lsa2->rt)
	return 1;
    }

    /* For OSPFv2, this is IP of the network,
       for OSPFv3, this is interface ID */
    if (lsa1->id < lsa2->id)
      return -1;
    if (lsa1->id > lsa2->id)
      return 1;

    if (px1 != px2)
      return px1 - px2;

    return lsa1->sn - lsa2->sn;
  }
  else 
  {
    if (lsa1->rt < lsa2->rt)
      return -1;
    if (lsa1->rt > lsa2->rt)
      return 1;

    if (lsa1_type < lsa2_type)
      return -1;
    if (lsa1_type > lsa2_type)
      return 1;

    if (lsa1->id < lsa2->id)
      return -1;
    if (lsa1->id > lsa2->id)
      return 1;

    if (px1 != px2)
      return px1 - px2;
  
    return lsa1->sn - lsa2->sn;
  }
}

static int
ext_compare_for_state(const void *p1, const void *p2)
{
  struct top_hash_entry * he1 = * (struct top_hash_entry **) p1;
  struct top_hash_entry * he2 = * (struct top_hash_entry **) p2;
  struct ospf_lsa_header *lsa1 = &(he1->lsa);
  struct ospf_lsa_header *lsa2 = &(he2->lsa);

  if (lsa1->rt < lsa2->rt)
    return -1;
  if (lsa1->rt > lsa2->rt)
    return 1;

  if (lsa1->id < lsa2->id)
    return -1;
  if (lsa1->id > lsa2->id)
    return 1;

  return lsa1->sn - lsa2->sn;
}

static inline void
show_lsa_distance(struct top_hash_entry *he)
{
  if (he->color == INSPF)
    cli_msg(-1016, "\t\tdistance %u", he->dist);
  else
    cli_msg(-1016, "\t\tunreachable");
}

static inline void
show_lsa_router(struct proto_ospf *po, struct top_hash_entry *he, int verbose)
{
  struct ospf_lsa_rt_walk rtl;

  cli_msg(-1016, "");
  cli_msg(-1016, "\trouter %R", he->lsa.rt);
  show_lsa_distance(he);

  lsa_walk_rt_init(po, he, &rtl);
  while (lsa_walk_rt(&rtl))
    if (rtl.type == LSART_VLNK)
      cli_msg(-1016, "\t\tvlink %R metric %u", rtl.id, rtl.metric);

  lsa_walk_rt_init(po, he, &rtl);
  while (lsa_walk_rt(&rtl))
    if (rtl.type == LSART_PTP)
      cli_msg(-1016, "\t\trouter %R metric %u", rtl.id, rtl.metric);

  lsa_walk_rt_init(po, he, &rtl);
  while (lsa_walk_rt(&rtl))
    if (rtl.type == LSART_NET)
    {
      if (ospf_is_v2(po))
      {
	/* In OSPFv2, we try to find network-LSA to get prefix/pxlen */
	struct top_hash_entry *net_he = ospf_hash_find_net2(po->gr, he->domain, rtl.id);

	if (net_he)
	{
	  struct ospf_lsa_header *net_lsa = &(net_he->lsa);
	  struct ospf_lsa_net *net_ln = net_he->lsa_body;

	  cli_msg(-1016, "\t\tnetwork %I/%d metric %u", 
		  ipa_from_u32(net_lsa->id & net_ln->optx),
		  u32_masklen(net_ln->optx), rtl.metric);
	}
	else
	  cli_msg(-1016, "\t\tnetwork [%R] metric %u", rtl.id, rtl.metric);
      }
      else
	cli_msg(-1016, "\t\tnetwork [%R-%u] metric %u", rtl.id, rtl.nif, rtl.metric);
    }

  if (ospf_is_v2(po) && verbose)
  {
    lsa_walk_rt_init(po, he, &rtl);
    while (lsa_walk_rt(&rtl))
      if (rtl.type == LSART_STUB)
	cli_msg(-1016, "\t\tstubnet %I/%d metric %u",
		ipa_from_u32(rtl.id), u32_masklen(rtl.data), rtl.metric);
  }
}

static inline void
show_lsa_network(struct top_hash_entry *he, int ospf2)
{
  struct ospf_lsa_header *lsa = &(he->lsa);
  struct ospf_lsa_net *ln = he->lsa_body;
  u32 i;

  if (ospf2)
  {
    cli_msg(-1016, "");
    cli_msg(-1016, "\tnetwork %I/%d", ipa_from_u32(lsa->id & ln->optx), u32_masklen(ln->optx));
    cli_msg(-1016, "\t\tdr %R", lsa->rt);
  }
  else
  {
    cli_msg(-1016, "");
    cli_msg(-1016, "\tnetwork [%R-%u]", lsa->rt, lsa->id);
  }

  show_lsa_distance(he);

  for (i = 0; i < lsa_net_count(lsa); i++)
    cli_msg(-1016, "\t\trouter %R", ln->routers[i]);
}

static inline void
show_lsa_sum_net(struct top_hash_entry *he, int ospf2)
{
  ip_addr ip;
  int pxlen;
  u8 pxopts;
  u32 metric;

  lsa_parse_sum_net(he, ospf2, &ip, &pxlen, &pxopts, &metric);
  cli_msg(-1016, "\t\txnetwork %I/%d metric %u", ip, pxlen, metric);
}

static inline void
show_lsa_sum_rt(struct top_hash_entry *he, int ospf2)
{
  u32 metric;
  u32 dst_rid;
  u32 options;

  lsa_parse_sum_rt(he, ospf2, &dst_rid, &metric, &options);
  cli_msg(-1016, "\t\txrouter %R metric %u", dst_rid, metric);
}


static inline void
show_lsa_external(struct top_hash_entry *he, int ospf2)
{
  struct ospf_lsa_ext_local rt;
  char str_via[STD_ADDRESS_P_LENGTH + 8] = "";
  char str_tag[16] = "";

  if (he->lsa_type == LSA_T_EXT)
    he->domain = 0; /* Unmark the LSA */

  lsa_parse_ext(he, ospf2, &rt);
  
  if (rt.fbit)
    bsprintf(str_via, " via %I", rt.fwaddr);

  if (rt.tag)
    bsprintf(str_tag, " tag %08x", rt.tag);

  cli_msg(-1016, "\t\t%s %I/%d metric%s %u%s%s",
	  (he->lsa_type == LSA_T_NSSA) ? "nssa-ext" : "external",
	  rt.ip, rt.pxlen, rt.ebit ? "2" : "", rt.metric, str_via, str_tag);
}

static inline void
show_lsa_prefix(struct top_hash_entry *he, struct top_hash_entry *cnode)
{
  struct ospf_lsa_prefix *px = he->lsa_body;
  ip_addr pxa;
  int pxlen;
  u8 pxopts;
  u16 metric;
  u32 *buf;
  int i;

  /* We check whether given prefix-LSA is related to the current node */
  if ((px->ref_type != cnode->lsa.type_raw) || (px->ref_rt != cnode->lsa.rt))
    return;

  if ((px->ref_type == LSA_T_RT) && (px->ref_id != 0))
    return;

  if ((px->ref_type == LSA_T_NET) && (px->ref_id != cnode->lsa.id))
    return;

  buf = px->rest;
  for (i = 0; i < px->pxcount; i++)
    {
      buf = lsa_get_ipv6_prefix(buf, &pxa, &pxlen, &pxopts, &metric);

      if (px->ref_type == LSA_T_RT)
	cli_msg(-1016, "\t\tstubnet %I/%d metric %u", pxa, pxlen, metric);
      else
	cli_msg(-1016, "\t\taddress %I/%d", pxa, pxlen);
    }
}

void
ospf_sh_state(struct proto *p, int verbose, int reachable)
{
  struct proto_ospf *po = (struct proto_ospf *) p;
  int ospf2 = ospf_is_v2(po);
  int num = po->gr->hash_entries;
  unsigned int i, ix, j1, j2, jx;
  u32 last_area = 0xFFFFFFFF;

  if (p->proto_state != PS_UP)
  {
    cli_msg(-1016, "%s: is not up", p->name);
    cli_msg(0, "");
    return;
  }

  /* We store interesting area-scoped LSAs in array hea and 
     global-scoped (LSA_T_EXT) LSAs in array hex */

  struct top_hash_entry *hea[num];
  struct top_hash_entry *hex[verbose ? num : 0];
  struct top_hash_entry *he;
  struct top_hash_entry *cnode = NULL;

  j1 = j2 = jx = 0;
  WALK_SLIST(he, po->lsal)
  {
    int accept;

    switch (he->lsa_type)
      {
      case LSA_T_RT:
      case LSA_T_NET:
	accept = 1;
	break;

      case LSA_T_SUM_NET:
      case LSA_T_SUM_RT:
      case LSA_T_NSSA:
      case LSA_T_PREFIX:
	accept = verbose;
	break;

      case LSA_T_EXT:
	if (verbose)
	{
	  he->domain = 1; /* Abuse domain field to mark the LSA */
	  hex[jx++] = he;
	}
      default:
	accept = 0;
      }

    if (accept)
      hea[j1++] = he;
    else
      j2++;
  }

  if ((j1 + j2) != num)
    die("Fatal mismatch");

  lsa_compare_ospf3 = !ospf2;
  qsort(hea, j1, sizeof(struct top_hash_entry *), lsa_compare_for_state);
  qsort(hex, jx, sizeof(struct top_hash_entry *), ext_compare_for_state);

  /*
   * This code is a bit tricky, we have a primary LSAs (router and
   * network) that are presented as a node, and secondary LSAs that
   * are presented as a part of a primary node. cnode represents an
   * currently opened node (whose header was presented). The LSAs are
   * sorted to get secondary LSAs just after related primary LSA (if
   * available). We present secondary LSAs only when related primary
   * LSA is opened.
   *
   * AS-external LSAs are stored separately as they might be presented
   * several times (for each area when related ASBR is opened). When
   * the node is closed, related external routes are presented. We
   * also have to take into account that in OSPFv3, there might be
   * more router-LSAs and only the first should be considered as a
   * primary. This is handled by not closing old router-LSA when next
   * one is processed (which is not opened because there is already
   * one opened).
   */

  ix = 0;
  for (i = 0; i < j1; i++)
  {
    he = hea[i];

    /* If there is no opened node, we open the LSA (if appropriate) or skip to the next one */
    if (!cnode)
    {
      if (((he->lsa_type == LSA_T_RT) || (he->lsa_type == LSA_T_NET))
	  && ((he->color == INSPF) || !reachable))
      {
	cnode = he;

	if (he->domain != last_area)
	{
	  cli_msg(-1016, "");
	  cli_msg(-1016, "area %R", he->domain);
	  last_area = he->domain;
	  ix = 0;
	}
      }
      else
	continue;
    }

    ASSERT(cnode && (he->domain == last_area) && (he->lsa.rt == cnode->lsa.rt));

    switch (he->lsa_type)
    {
      case LSA_T_RT:
	if (he->lsa.id == cnode->lsa.id)
	  show_lsa_router(po, he, verbose);
	break;

      case LSA_T_NET:
	show_lsa_network(he, ospf2);
	break;

      case LSA_T_SUM_NET:
	if (cnode->lsa_type == LSA_T_RT)
	  show_lsa_sum_net(he, ospf2);
	break;

      case LSA_T_SUM_RT:
	if (cnode->lsa_type == LSA_T_RT)
	  show_lsa_sum_rt(he, ospf2);
	break;

      case LSA_T_EXT:
      case LSA_T_NSSA:
	show_lsa_external(he, ospf2);
	break;

      case LSA_T_PREFIX:
	show_lsa_prefix(he, cnode);
	break;
    }

    /* In these cases, we close the current node */
    if ((i+1 == j1)
	|| (hea[i+1]->domain != last_area)
	|| (hea[i+1]->lsa.rt != cnode->lsa.rt)
	|| (hea[i+1]->lsa_type == LSA_T_NET))
    {
      while ((ix < jx) && (hex[ix]->lsa.rt < cnode->lsa.rt))
	ix++;

      while ((ix < jx) && (hex[ix]->lsa.rt == cnode->lsa.rt))
	show_lsa_external(hex[ix++], ospf2);

      cnode = NULL;
    }
  }

  int hdr = 0;
  u32 last_rt = 0xFFFFFFFF;
  for (ix = 0; ix < jx; ix++)
  {
    he = hex[ix];

    /* If it is still marked, we show it now. */
    if (he->domain)
    {
      he->domain = 0;

      if ((he->color != INSPF) && reachable)
	continue;

      if (!hdr)
      {
	cli_msg(-1016, "");
	cli_msg(-1016, "other ASBRs");
	hdr = 1;
      }

      if (he->lsa.rt != last_rt)
      {
	cli_msg(-1016, "");
	cli_msg(-1016, "\trouter %R", he->lsa.rt);
	last_rt = he->lsa.rt;
      }

      show_lsa_external(he, ospf2);
    }
  }

  cli_msg(0, "");
}


static int
lsa_compare_for_lsadb(const void *p1, const void *p2)
{
  struct top_hash_entry * he1 = * (struct top_hash_entry **) p1;
  struct top_hash_entry * he2 = * (struct top_hash_entry **) p2;
  struct ospf_lsa_header *lsa1 = &(he1->lsa);
  struct ospf_lsa_header *lsa2 = &(he2->lsa);
  int sc1 = LSA_SCOPE(he1->lsa_type);
  int sc2 = LSA_SCOPE(he2->lsa_type);

  if (sc1 != sc2)
    return sc2 - sc1;

  if (he1->domain != he2->domain)
    return he1->domain - he2->domain;

  if (lsa1->rt != lsa2->rt)
    return lsa1->rt - lsa2->rt;
  
  if (lsa1->id != lsa2->id)
    return lsa1->id - lsa2->id;

  if (he1->lsa_type != he2->lsa_type)
    return he1->lsa_type - he2->lsa_type;

  return lsa1->sn - lsa2->sn;
}

void
ospf_sh_lsadb(struct lsadb_show_data *ld)
{
  struct proto *p = proto_get_named(ld->name, &proto_ospf);
  struct proto_ospf *po = (struct proto_ospf *) p;
  int num = po->gr->hash_entries;
  unsigned int i, j;
  int last_dscope = -1;
  u32 last_domain = 0;
  u16 type_mask = ospf_is_v2(po) ?  0x00ff : 0xffff;	/* see lsa_get_type() */

  if (p->proto_state != PS_UP)
  {
    cli_msg(-1017, "%s: is not up", p->name);
    cli_msg(0, "");
    return;
  }

  if (ld->router == SH_ROUTER_SELF)
    ld->router = po->router_id;

  struct top_hash_entry *hea[num];
  struct top_hash_entry *he;

  j = 0;
  WALK_SLIST(he, po->lsal)
    hea[j++] = he;

  if (j != num)
    die("Fatal mismatch");

  qsort(hea, j, sizeof(struct top_hash_entry *), lsa_compare_for_lsadb);

  for (i = 0; i < j; i++)
  {
    struct ospf_lsa_header *lsa = &(hea[i]->lsa);
    u16 lsa_type = lsa->type_raw & type_mask;
    u16 dscope = LSA_SCOPE(hea[i]->lsa_type);
    
    /* Hack: 1 is used for LSA_SCOPE_LINK, fixed by & 0xf000 */
    if (ld->scope && (dscope != (ld->scope & 0xf000)))
      continue;

    if ((ld->scope == LSA_SCOPE_AREA) && (hea[i]->domain != ld->area))
      continue;

    /* For user convenience ignore high nibble */
    if (ld->type && ((lsa_type & 0x0fff) != (ld->type & 0x0fff)))
      continue;

    if (ld->lsid && (lsa->id != ld->lsid))
      continue;

    if (ld->router && (lsa->rt != ld->router))
      continue;
    
    if ((dscope != last_dscope) || (hea[i]->domain != last_domain))
    {
      cli_msg(-1017, "");
      switch (dscope)
      {
	case LSA_SCOPE_AS:
	  cli_msg(-1017, "Global");
	  break;

	case LSA_SCOPE_AREA:
	  cli_msg(-1017, "Area %R", hea[i]->domain);
	  break;

	case LSA_SCOPE_LINK:
	  {
	    struct iface *ifa = if_find_by_index(hea[i]->domain);
	    cli_msg(-1017, "Link %s", (ifa != NULL) ? ifa->name : "?");
	  }
	  break;
      }
      cli_msg(-1017, "");
      cli_msg(-1017," Type   LS ID           Router           Age  Sequence  Checksum");

      last_dscope = dscope;
      last_domain = hea[i]->domain;
    }

    cli_msg(-1017," %04x  %-15R %-15R %5u  %08x    %04x",
	    lsa_type, lsa->id, lsa->rt, lsa->age, lsa->sn, lsa->checksum);
  }
  cli_msg(0, "");
}


struct protocol proto_ospf = {
  .name =		"OSPF",
  .template =		"ospf%d",
  .attr_class =		EAP_OSPF,
  .preference =		DEF_PREF_OSPF,
  .init =		ospf_init,
  .dump =		ospf_dump,
  .start =		ospf_start,
  .shutdown =		ospf_shutdown,
  .reconfigure =	ospf_reconfigure,
  .get_status =		ospf_get_status,
  .get_attr =		ospf_get_attr,
  .get_route_info =	ospf_get_route_info
};
<|MERGE_RESOLUTION|>--- conflicted
+++ resolved
@@ -164,15 +164,10 @@
   if (oa->areaid == 0)
     po->backbone = oa;
 
-<<<<<<< HEAD
-  oa->options = ospf_is_v2(po) ? ac->type : (OPT_R | ac->type | OPT_V6);
-=======
-#ifdef OSPFv2
-  oa->options = ac->type;
-#else /* OSPFv3 */
-  oa->options = ac->type | OPT_V6 | (po->stub_router ? 0 : OPT_R);
-#endif
->>>>>>> f623ab98
+  if (ospf_is_v2(po))
+    oa->options = ac->type;
+  else
+    oa->options = ac->type | OPT_V6 | (po->stub_router ? 0 : OPT_R);
 
   /*
    * Set E-bit for NSSA ABR routers. No need to explicitly call
@@ -687,16 +682,11 @@
   oa->ac = nac;
 
   // FIXME better area type reconfiguration
-<<<<<<< HEAD
-  oa->options = ospf_is_v2(oa->po) ? nac->type : (OPT_R | nac->type | OPT_V6);
-
-=======
-#ifdef OSPFv2
-  oa->options = nac->type;
-#else /* OSPFv3 */
-  oa->options = nac->type | OPT_V6 | (oa->po->stub_router ? 0 : OPT_R);
-#endif
->>>>>>> f623ab98
+  if (ospf_is_v2(po))
+    oa->options = nac->type;
+  else
+    oa->options = nac->type | OPT_V6 | (oa->po->stub_router ? 0 : OPT_R);
+
   if (oa_is_nssa(oa) && (oa->po->areano > 1))
     oa->po->ebit = 1;
 

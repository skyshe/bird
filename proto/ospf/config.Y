--- conflicted
+++ resolved
@@ -148,12 +148,8 @@
 ospf_proto_item:
    proto_item
  | RFC1583COMPAT bool { OSPF_CFG->rfc1583 = $2; }
-<<<<<<< HEAD
+ | STUB ROUTER bool { OSPF_CFG->stub_router = $3; }
  | ECMP bool { OSPF_CFG->ecmp = $2 ? OSPF_DEFAULT_ECMP_LIMIT : 0; }
-=======
- | STUB ROUTER bool { OSPF_CFG->stub_router = $3; }
- | ECMP bool { OSPF_CFG->ecmp = $2 ? DEFAULT_ECMP_LIMIT : 0; }
->>>>>>> f623ab98
  | ECMP bool LIMIT expr { OSPF_CFG->ecmp = $2 ? $4 : 0; if ($4 < 0) cf_error("ECMP limit cannot be negative"); }
  | TICK expr { OSPF_CFG->tick = $2; if($2<=0) cf_error("Tick must be greater than zero"); }
  | ospf_area

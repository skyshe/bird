/*
 *	BIRD -- OSPF Topological Database
 *
 *	(c) 1999       Martin Mares <mj@ucw.cz>
 *	(c) 1999--2004 Ondrej Filip <feela@network.cz>
 *	(c) 2009--2012 Ondrej Zajicek <santiago@crfreenet.org>
 *	(c) 2009--2012 CZ.NIC z.s.p.o.
 *
 *	Can be freely distributed and used under the terms of the GNU GPL.
 */

#include "nest/bird.h"
#include "lib/string.h"

#include "ospf.h"

#define HASH_DEF_ORDER 6
#define HASH_HI_MARK *4
#define HASH_HI_STEP 2
#define HASH_HI_MAX 16
#define HASH_LO_MARK /5
#define HASH_LO_STEP 2
#define HASH_LO_MIN 8


static inline u32
fibnode_to_lsaid(struct proto_ospf *po, struct fib_node *fn)
{
  /* In OSPFv2, We have to map IP prefixes to u32 in such manner 
     that resulting u32 interpreted as IP address is a member of given
     prefix. Therefore, /32 prefix have to be mapped on itself.
     All received prefixes have to be mapped on different u32s.

     We have an assumption that if there is nontrivial (non-/32)
     network prefix, then there is not /32 prefix for the first
     and the last IP address of the network (these are usually
     reserved, therefore it is not an important restriction).
     The network prefix is mapped to the first or the last
     IP address in the manner that disallow collisions - we
     use IP address that cannot be used by parent prefix.

     For example:
     192.168.0.0/24 maps to 192.168.0.255
     192.168.1.0/24 maps to 192.168.1.0
     because 192.168.0.0 and 192.168.1.255 might be used by
     192.168.0.0/23 .

     This is not compatible with older RFC 1583, so we have an option
     to the RFC 1583 compatible assignment (that always uses the first
     address) which disallows subnetting.

     Appendig E of RFC 2328 suggests different algorithm, that tries
     to maximize both compatibility and subnetting. But as it is not
     possible to have both reliably and the suggested algorithm was
     unnecessary complicated and it does crazy things like changing
     LSA ID for a network because different network appeared, we
     choose a different way.

     In OSPFv3, it is simpler. There is not a requirement for
     membership of the result in the input network, so we just use a
     hash-based unique ID of a routing table entry for a route that
     originated given LSA. For ext-LSA, it is an imported route in the
     nest's routing table (p->table). For summary-LSA, it is a
     'source' route in the protocol internal routing table (po->rtf).
  */

  if (ospf_is_v3(po))
    return fn->uid;

  u32 id = ipa_to_u32(fn->prefix);

  if ((po->rfc1583) || (fn->pxlen == 0) || (fn->pxlen == 32))
    return id;

  if (id & (1 << (32 - fn->pxlen)))
    return id;
  else
    return id | ~u32_mkmask(fn->pxlen);
}


static void *
lsab_alloc(struct proto_ospf *po, unsigned size)
{
  unsigned offset = po->lsab_used;
  po->lsab_used += size;
  if (po->lsab_used > po->lsab_size)
    {
      po->lsab_size = MAX(po->lsab_used, 2 * po->lsab_size);
      po->lsab = po->lsab ? mb_realloc(po->lsab, po->lsab_size):
	mb_alloc(po->proto.pool, po->lsab_size);
    }
  return ((byte *) po->lsab) + offset;
}

static inline void *
lsab_allocz(struct proto_ospf *po, unsigned size)
{
  void *r = lsab_alloc(po, size);
  bzero(r, size);
  return r;
}

static inline void *
lsab_flush(struct proto_ospf *po)
{
  void *r = mb_alloc(po->proto.pool, po->lsab_used);
  memcpy(r, po->lsab, po->lsab_used);
  po->lsab_used = 0;
  return r;
}

static inline void *
lsab_offset(struct proto_ospf *po, unsigned offset)
{
  return ((byte *) po->lsab) + offset;
}

static inline void *
lsab_end(struct proto_ospf *po)
{
  return ((byte *) po->lsab) + po->lsab_used;
}


/*
 *	Router-LSA handling
 *	Type = LSA_T_RT
 */

static int
configured_stubnet(struct ospf_area *oa, struct ifa *a)
{
  if (!oa->ac)
    return 0;

  /* Does not work for IA_PEER addresses, but it is not called on these */
  struct ospf_stubnet_config *sn;
  WALK_LIST(sn, oa->ac->stubnet_list)
    {
      if (sn->summary)
	{
	  if (ipa_in_net(a->prefix, sn->px.addr, sn->px.len) && (a->pxlen >= sn->px.len))
	    return 1;
	}
      else
	{
	  if (ipa_equal(a->prefix, sn->px.addr) && (a->pxlen == sn->px.len))
	    return 1;
	}
    }
  return 0;
}

static int
bcast_net_active(struct ospf_iface *ifa)
{
  struct ospf_neighbor *neigh;

  if (ifa->state == OSPF_IS_WAITING)
    return 0;

  WALK_LIST(neigh, ifa->neigh_list)
    {
      if (neigh->state == NEIGHBOR_FULL)
	{
	  if (neigh->rid == ifa->drid)
	    return 1;

	  if (ifa->state == OSPF_IS_DR)
	    return 1;
	}
    }

  return 0;
}

static inline u32
get_rt_options(struct proto_ospf *po, struct ospf_area *oa, int bitv)
{
  u32 opts = 0;

  if (po->areano > 1)
    opts |= OPT_RT_B;

  if ((po->areano > 1) && oa_is_nssa(oa) && oa->ac->translator)
    opts |= OPT_RT_NT;

  if (po->ebit && !oa_is_stub(oa))
    opts |= OPT_RT_E;

  if (bitv)
    opts |= OPT_RT_V;

  return opts;
}

static inline void
add_rt2_lsa_link(struct proto_ospf *po, u8 type, u32 id, u32 data, u16 metric)
{
  struct ospf_lsa_rt2_link *ln = lsab_alloc(po, sizeof(struct ospf_lsa_rt2_link));
  ln->type = type;
  ln->id = id;
  ln->data = data;
  ln->metric = metric;
  ln->no_tos = 0;
}

static void
prepare_rt2_lsa_body(struct proto_ospf *po, struct ospf_area *oa)
{
  struct ospf_iface *ifa;
  int i = 0, bitv = 0;
  struct ospf_neighbor *neigh;

  ASSERT(po->lsab_used == 0);
  lsab_allocz(po, sizeof(struct ospf_lsa_rt));
  /* ospf_lsa_rt header will be filled later */

  WALK_LIST(ifa, po->iface_list)
  {
    int net_lsa = 0;
    u32 link_cost = po->stub_router ? 0xffff : ifa->cost;

    if ((ifa->type == OSPF_IT_VLINK) && (ifa->voa == oa) &&
	(!EMPTY_LIST(ifa->neigh_list)))
    {
      neigh = (struct ospf_neighbor *) HEAD(ifa->neigh_list);
      if ((neigh->state == NEIGHBOR_FULL) && (ifa->cost <= 0xffff))
	bitv = 1;
    }

    if ((ifa->oa != oa) || (ifa->state == OSPF_IS_DOWN))
      continue;

    ifa->rt_pos_beg = i;

    /* RFC2328 - 12.4.1.1-4 */
    switch (ifa->type)
      {
      case OSPF_IT_PTP:
      case OSPF_IT_PTMP:
	WALK_LIST(neigh, ifa->neigh_list)
	  if (neigh->state == NEIGHBOR_FULL)
	  {
	    /*
	     * ln->data should be ifa->iface_id in case of no/ptp
	     * address (ifa->addr->flags & IA_PEER) on PTP link (see
	     * RFC 2328 12.4.1.1.), but the iface ID value has no use,
	     * while using IP address even in this case is here for
	     * compatibility with some broken implementations that use
	     * this address as a next-hop.
	     */
	    add_rt2_lsa_link(po, LSART_PTP, neigh->rid, ipa_to_u32(ifa->addr->ip), link_cost);
	    i++;
	  }
	break;

      case OSPF_IT_BCAST:
      case OSPF_IT_NBMA:
	if (bcast_net_active(ifa))
	  {
	    add_rt2_lsa_link(po, LSART_NET, ipa_to_u32(ifa->drip), ipa_to_u32(ifa->addr->ip), link_cost);
	    i++;
	    net_lsa = 1;
	  }
	break;

      case OSPF_IT_VLINK:
	neigh = (struct ospf_neighbor *) HEAD(ifa->neigh_list);
	if ((!EMPTY_LIST(ifa->neigh_list)) && (neigh->state == NEIGHBOR_FULL) && (ifa->cost <= 0xffff))
	  add_rt2_lsa_link(po, LSART_VLNK, neigh->rid, ipa_to_u32(ifa->addr->ip), link_cost), i++;
        break;

      default:
        log("Unknown interface type %s", ifa->ifname);
        break;
      }

    ifa->rt_pos_end = i;

    /* Now we will originate stub area if there is no primary */
    if (net_lsa ||
	(ifa->type == OSPF_IT_VLINK) ||
	((ifa->addr->flags & IA_PEER) && ! ifa->cf->stub) ||
	configured_stubnet(oa, ifa->addr))
      continue;

      /* Host or network stub entry */
    if ((ifa->addr->flags & IA_HOST) ||
	(ifa->state == OSPF_IS_LOOP) ||
	(ifa->type == OSPF_IT_PTMP))
      add_rt2_lsa_link(po, LSART_STUB, ipa_to_u32(ifa->addr->ip), 0xffffffff, 0);
    else 
      add_rt2_lsa_link(po, LSART_STUB, ipa_to_u32(ifa->addr->prefix), u32_mkmask(ifa->addr->pxlen), ifa->cost);
    i++;

    ifa->rt_pos_end = i;
  }

  struct ospf_stubnet_config *sn;
  if (oa->ac) // XXXX ???
    WALK_LIST(sn, oa->ac->stubnet_list)
      if (!sn->hidden)
	add_rt2_lsa_link(po, LSART_STUB, ipa_to_u32(sn->px.addr), u32_mkmask(sn->px.len), sn->cost), i++;

  struct ospf_lsa_rt *rt = po->lsab;
  /* Store number of links in lower half of options */ 
  rt->options = get_rt_options(po, oa, bitv) | (u16) i;
}

static inline void
add_rt3_lsa_link(struct proto_ospf *po, u8 type, struct ospf_iface *ifa, u32 nif, u32 id)
{
  struct ospf_lsa_rt3_link *ln = lsab_alloc(po, sizeof(struct ospf_lsa_rt3_link));
  ln->type = type;
  ln->padding = 0;
  ln->metric = ifa->cost;
  ln->lif = ifa->iface_id;
  ln->nif = nif;
  ln->id = id;
}

static void
prepare_rt3_lsa_body(struct proto_ospf *po, struct ospf_area *oa)
{
  struct ospf_iface *ifa;
  struct ospf_neighbor *neigh;
  int bitv = 0;
  int i = 0;

  ASSERT(po->lsab_used == 0);
  lsab_allocz(po, sizeof(struct ospf_lsa_rt));
  /* ospf_lsa_rt header will be filled later */

  WALK_LIST(ifa, po->iface_list)
  {
    if ((ifa->type == OSPF_IT_VLINK) && (ifa->voa == oa) &&
	(!EMPTY_LIST(ifa->neigh_list)))
    {
      neigh = (struct ospf_neighbor *) HEAD(ifa->neigh_list);
      if ((neigh->state == NEIGHBOR_FULL) && (ifa->cost <= 0xffff))
	bitv = 1;
    }

    if ((ifa->oa != oa) || (ifa->state == OSPF_IS_DOWN))
      continue;

    ifa->rt_pos_beg = i;

    /* RFC5340 - 4.4.3.2 */
    switch (ifa->type)
      {
      case OSPF_IT_PTP:
      case OSPF_IT_PTMP:
	WALK_LIST(neigh, ifa->neigh_list)
	  if (neigh->state == NEIGHBOR_FULL)
	    add_rt3_lsa_link(po, LSART_PTP, ifa, neigh->iface_id, neigh->rid), i++;
	break;

      case OSPF_IT_BCAST:
      case OSPF_IT_NBMA:
	if (bcast_net_active(ifa))
	  add_rt3_lsa_link(po, LSART_NET, ifa, ifa->dr_iface_id, ifa->drid), i++;
	break;

      case OSPF_IT_VLINK:
	neigh = (struct ospf_neighbor *) HEAD(ifa->neigh_list);
	if ((!EMPTY_LIST(ifa->neigh_list)) && (neigh->state == NEIGHBOR_FULL) && (ifa->cost <= 0xffff))
	  add_rt3_lsa_link(po, LSART_VLNK, ifa, neigh->iface_id, neigh->rid), i++;
        break;

      default:
        log("Unknown interface type %s", ifa->ifname);
        break;
      }

    ifa->rt_pos_end = i;
  }

  struct ospf_lsa_rt *rt = po->lsab;
  rt->options = get_rt_options(po, oa, bitv) | (oa->options & OPTIONS_MASK);
}

/**
 * ospf_originate_rt_lsa - build new instance of router LSA
 * @oa: ospf_area which is LSA built to
 *
 * It builds router LSA walking through all OSPF interfaces in
 * specified OSPF area. This function is mostly called from
 * area_disp(). Builds new LSA, increases sequence number (if old
 * instance exists) and sets age of LSA to zero.
 */
void
ospf_originate_rt_lsa(struct ospf_area *oa)
{
  struct proto_ospf *po = oa->po;

  struct ospf_lsa_new lsa = {
    .type = LSA_T_RT,
    .dom  = oa->areaid,
    .id   = ospf_is_v2(po) ? po->router_id : 0,
    .opts = oa->options
  };

  if (ospf_is_v2(po))
    prepare_rt2_lsa_body(po, oa);
  else
    prepare_rt3_lsa_body(po, oa);

  oa->rt = ospf_originate_lsa(po, &lsa);
}


/*
 *	Net-LSA handling
 *	Type = LSA_T_NET
 */

static void
prepare_net2_lsa_body(struct proto_ospf *po, struct ospf_iface *ifa)
{
  struct ospf_lsa_net *net;
  struct ospf_neighbor *n;
  int nodes = ifa->fadj + 1;
  u16 i = 1;

  ASSERT(po->lsab_used == 0);
  net = lsab_alloc(po, sizeof(struct ospf_lsa_net) + 4 * nodes);

  net->optx = u32_mkmask(ifa->addr->pxlen);
  net->routers[0] = po->router_id;

  WALK_LIST(n, ifa->neigh_list)
  {
    if (n->state == NEIGHBOR_FULL)
    {
      net->routers[i] = n->rid;
      i++;
    }
  }
  ASSERT(i == nodes);
}

static void
prepare_net3_lsa_body(struct proto_ospf *po, struct ospf_iface *ifa)
{
  struct ospf_lsa_net *net;
  int nodes = ifa->fadj + 1;
  u32 options = 0;
  u16 i = 1;

  ASSERT(po->lsab_used == 0);
  net = lsab_alloc(po, sizeof(struct ospf_lsa_net) + 4 * nodes);

  net->routers[0] = po->router_id;

  struct ospf_neighbor *n;
  WALK_LIST(n, ifa->neigh_list)
  {
    if (n->state == NEIGHBOR_FULL)
    {
      /* In OSPFv3, we would like to merge options from Link LSAs of added neighbors */

      struct top_hash_entry *en =
	ospf_hash_find(po->gr, ifa->iface_id, n->iface_id, n->rid, LSA_T_LINK);

      if (en)
	options |= ((struct ospf_lsa_link *) en->lsa_body)->options;

      net->routers[i] = n->rid;
      i++;
    }
  }
  ASSERT(i == nodes);

  net->optx = options & OPTIONS_MASK;
}

/**
 * ospf_originate_net_lsa - originates of deletes network LSA
 * @ifa: interface which is LSA originated for
 *
 * Interface counts number of adjacent neighbors. If this number is
 * lower than one or interface is not in state %OSPF_IS_DR it deletes
 * and premature ages instance of network LSA for specified interface.
 * In other case, new instance of network LSA is originated.
 */
void
ospf_originate_net_lsa(struct ospf_iface *ifa)
{
  struct proto_ospf *po = ifa->oa->po;

<<<<<<< HEAD
  struct ospf_lsa_new lsa = {
    .type = LSA_T_NET,
    .dom  = ifa->oa->areaid,
    .id   = ospf_is_v2(po) ? ipa_to_u32(ifa->addr->ip) : ifa->iface_id,
    .opts = ifa->oa->options,
    .ifa  = ifa
  };
=======
  OSPF_TRACE(D_EVENTS, "Originating network-LSA for iface %s", ifa->ifname);
>>>>>>> 48e5f32d

  if (ospf_is_v2(po))
    prepare_net2_lsa_body(po, ifa);
  else
    prepare_net3_lsa_body(po, ifa);

  ifa->net_lsa = ospf_originate_lsa(po, &lsa);
}


/*
 *	(Net|Rt)-summary-LSA handling
 *	(a.k.a. Inter-Area-(Prefix|Router)-LSA)
 *	Type = LSA_T_SUM_NET, LSA_T_SUM_RT
 */

static inline void
prepare_sum2_lsa_body(struct proto_ospf *po, u32 mlen, u32 metric)
{
  struct ospf_lsa_sum2 *sum;

<<<<<<< HEAD
  sum = lsab_allocz(po, sizeof(struct ospf_lsa_sum2));
  sum->netmask = ip4_mkmask(mlen);
  sum->metric = metric;
=======
  OSPF_TRACE(D_EVENTS, "Flushing network-LSA for iface %s", ifa->ifname);
  ifa->net_lsa->lsa.sn += 1;
  ifa->net_lsa->lsa.age = LSA_MAXAGE;
  lsasum_calculate(&ifa->net_lsa->lsa, ifa->net_lsa->lsa_body);
  ospf_lsupd_flood(po, NULL, NULL, &ifa->net_lsa->lsa, dom, 0);
  flush_lsa(ifa->net_lsa, po);
  ifa->net_lsa = NULL;
>>>>>>> 48e5f32d
}

static inline void
prepare_sum3_net_lsa_body(struct proto_ospf *po, struct fib_node *fn, u32 metric)
{
  struct ospf_lsa_sum3_net *sum;

  sum = lsab_allocz(po, sizeof(struct ospf_lsa_sum3_net) + IPV6_PREFIX_SPACE(fn->pxlen));
  sum->metric = metric;
  put_ipv6_prefix(sum->prefix, fn->prefix, fn->pxlen, 0, 0);
}

static inline void
prepare_sum3_rt_lsa_body(struct proto_ospf *po, u32 drid, u32 metric, u32 options)
{
  struct ospf_lsa_sum3_rt *sum;

  sum = lsab_allocz(po, sizeof(struct ospf_lsa_sum3_rt));
  sum->options = options;
  sum->metric = metric;
  sum->drid = drid;
}

void
ospf_originate_sum_net_lsa(struct ospf_area *oa, struct fib_node *fn, int metric)
{
  struct proto_ospf *po = oa->po;

  struct ospf_lsa_new lsa = {
    .type = LSA_T_SUM_NET,
    .dom  = oa->areaid,
    .id   = fibnode_to_lsaid(po, fn),
    .opts = oa->options,
    .fn   = fn
  };

  if (ospf_is_v2(po))
    prepare_sum2_lsa_body(po, fn->pxlen, metric);
  else
    prepare_sum3_net_lsa_body(po, fn, metric);

  ospf_originate_lsa(po, &lsa);
}

void
ospf_originate_sum_rt_lsa(struct ospf_area *oa, struct fib_node *fn, int metric, u32 options)
{
  struct proto_ospf *po = oa->po;
  u32 rid = ipa_to_rid(fn->prefix);

  /* In OSPFv3, LSA ID is meaningless, but we still use Router ID of ASBR */

  struct ospf_lsa_new lsa = {
    .type = LSA_T_SUM_RT,
    .dom  = oa->areaid,
    .id   = rid,
    .opts = oa->options
  };

  if (ospf_is_v2(po))
    prepare_sum2_lsa_body(po, 0, metric);
  else
    prepare_sum3_rt_lsa_body(po, rid, metric, options & OPTIONS_MASK);

  ospf_originate_lsa(po, &lsa);
}


/*
 *	AS-external-LSA and NSSA-LSA handling
 *	Type = LSA_T_EXT, LSA_T_NSSA
 */

static inline void
prepare_ext2_lsa_body(struct proto_ospf *po, struct fib_node *fn,
		      u32 metric, ip_addr fwaddr, u32 tag)
{
  struct ospf_lsa_ext2 *ext;

  ext = lsab_allocz(po, sizeof(struct ospf_lsa_ext2));
  ext->metric = metric; 
  ext->netmask = ip4_mkmask(fn->pxlen);
  ext->fwaddr = ipa_to_ip4(fwaddr);
  ext->tag = tag;
}

static inline void
prepare_ext3_lsa_body(struct proto_ospf *po, struct fib_node *fn,
			u32 metric, ip_addr fwaddr, u32 tag, int pbit)
{
  struct ospf_lsa_ext3 *ext;
  int bsize = sizeof(struct ospf_lsa_ext3)
    + IPV6_PREFIX_SPACE(fn->pxlen)
    + (ipa_nonzero(fwaddr) ? 16 : 0)
    + (tag ? 4 : 0);

  ext = lsab_allocz(po, bsize);
  ext->metric = metric;
  u32 *buf = ext->rest;

  buf = put_ipv6_prefix(buf, fn->prefix, fn->pxlen, pbit ? OPT_PX_P : 0, 0);

  if (ipa_nonzero(fwaddr))
  {
    ext->metric |= LSA_EXT3_FBIT;
    buf = put_ipv6_addr(buf, fwaddr);
  }

  if (tag)
  {
    ext->metric |= LSA_EXT3_TBIT;
    *buf++ = tag;
  }
}

static void
prepare_ext_lsa_body(struct proto_ospf *po, struct fib_node *fn,
		     u32 metric, ip_addr fwaddr, u32 tag, int pbit)
{
  if (ospf_is_v2(po))
    prepare_ext2_lsa_body(po, fn, metric, fwaddr, tag);
  else
    prepare_ext3_lsa_body(po, fn, metric, fwaddr, tag, pbit);
}



/**
 * originate_ext_lsa - new route received from nest and filters
 * @oa: ospf_area for which LSA is originated
 * @fn: network prefix and mask
 * @src: the source of origination of the LSA (EXT_EXPORT/EXT_NSSA)
 * @metric: the metric of a route (possibly with appropriate E-bit)
 * @fwaddr: the forwarding address
 * @tag: the route tag
 * @pbit: P-bit for NSSA LSAs, ignored for external LSAs
 *
 * If I receive a message that new route is installed, I try to originate an
 * external LSA. If @oa is an NSSA area, NSSA-LSA is originated instead.
 * @oa should not be a stub area. @src does not specify whether the LSA
 * is external or NSSA, but it specifies the source of origination - 
 * the export from ospf_rt_notify(), or the NSSA-EXT translation.
 *
 * The function also sets flag ebit. If it's the first time, the new router lsa
 * origination is necessary.
 */
void
ospf_originate_ext_lsa(struct proto_ospf *po, struct fib_node *fn, int src,
		       u32 metric, ip_addr fwaddr, u32 tag)
{
  struct ospf_lsa_new lsa = {
    .type = LSA_T_EXT,
    .dom  = 0,
    .id   = fibnode_to_lsaid(po, fn),
    .opts = OPT_E,
    .fn   = fn
  };

  prepare_ext_lsa_body(po, fn, metric, fwaddr, tag, 0);

  // XXXX: review
  if (src)
  {
    fn->flags &= ~OSPF_RT_SRC;
    fn->flags |= src;
  }
  // XXXX: review
  if (po->ebit == 0)
  {
    struct ospf_area *ai;
    po->ebit = 1;
    WALK_LIST(ai, po->area_list)
      schedule_rt_lsa(ai);
  }

  ospf_originate_lsa(po, &lsa);
}



static inline ip_addr
find_surrogate_fwaddr(struct ospf_area *oa)
{
  struct proto_ospf *po = oa->po;
  struct ospf_iface *ifa;
  struct ifa *a, *cur_addr = NULL;
  int np, cur_np = 0;

  WALK_LIST(ifa, po->iface_list)
  {
    if ((ifa->oa != oa) ||
	(ifa->type == OSPF_IT_VLINK))
      continue;

    if (ospf_is_v2(po))
    {
      a = ifa->addr;
      if (a->flags & IA_PEER)
	continue;

      np = ((a->flags & IA_HOST) || ifa->stub) ? 2 : 1;
      if (np > cur_np)
      {
	cur_addr = a;
	cur_np = np;
      }
    }
    else /* OSPFv3 */
    {
      WALK_LIST(a, ifa->iface->addrs)
      {
	if ((a->flags & IA_SECONDARY) ||
	    (a->flags & IA_PEER) ||
	    (a->scope <= SCOPE_LINK))
	  continue;

	np = ((a->flags & IA_HOST) || ifa->stub) ? 2 : 1;
	if (np > cur_np)
	{
	  cur_addr = a;
	  cur_np = np;
	}
      }
    }
  }

  return cur_addr ? cur_addr->ip : IPA_NONE;
}

void
ospf_originate_nssa_lsa(struct ospf_area *oa, struct fib_node *fn, int src,
			u32 metric, ip_addr fwaddr, u32 tag, int pbit)
{
  struct proto_ospf *po = oa->po;

  struct ospf_lsa_new lsa = {
    .type = LSA_T_NSSA,
    .dom  = oa->areaid,
    .id   = fibnode_to_lsaid(po, fn),
    .opts = pbit ? OPT_P : 0,
    .fn   = fn
  };

  /* NSSA-LSA with P-bit set must have non-zero forwarding address */
  if (pbit && ipa_zero(fwaddr))
  {
    fwaddr = find_surrogate_fwaddr(oa);
    if (ipa_zero(fwaddr))
    {
      log(L_ERR "%s: Cannot find forwarding address for NSSA-LSA %I/%d",
	  po->proto.name, fn->prefix, fn->pxlen);
      return;
    }
  }

  prepare_ext_lsa_body(po, fn, metric, fwaddr, tag, pbit);

  // XXXX: review
  if (src)
  {
    fn->flags &= ~OSPF_RT_SRC;
    fn->flags |= src;
  }
  // XXXX: review
  if (po->ebit == 0)
  {
    struct ospf_area *ai;
    po->ebit = 1;
    WALK_LIST(ai, po->area_list)
      schedule_rt_lsa(ai);
  }

  ospf_originate_lsa(po, &lsa);
}


/*
 *	Link-LSA handling (assume OSPFv3)
 *	Type = LSA_T_LINK
 */

static inline void
lsab_put_prefix(struct proto_ospf *po, ip_addr prefix, u32 pxlen, u32 cost)
{
  void *buf = lsab_alloc(po, IPV6_PREFIX_SPACE(pxlen));
  u8 flags = (pxlen < MAX_PREFIX_LENGTH) ? 0 : OPT_PX_LA;
  put_ipv6_prefix(buf, prefix, pxlen, flags, cost);
}

static void
prepare_link_lsa_body(struct proto_ospf *po, struct ospf_iface *ifa)
{
  struct ospf_lsa_link *ll;
  int i = 0;

  ASSERT(po->lsab_used == 0);
  ll = lsab_allocz(po, sizeof(struct ospf_lsa_link));
  ll->options = ifa->oa->options | (ifa->priority << 24);
  ll->lladdr = ifa->addr->ip;
  ll = NULL; /* buffer might be reallocated later */

  struct ifa *a;
  WALK_LIST(a, ifa->iface->addrs)
    {
      if ((a->flags & IA_SECONDARY) ||
	  (a->scope < SCOPE_SITE))
	continue;

      // XXXX: review, really 'ip' and 'pxlen' ?
      lsab_put_prefix(po, a->ip, a->pxlen, 0);
      i++;
    }

  ll = po->lsab;
  ll->pxcount = i;
}

void
ospf_originate_link_lsa(struct ospf_iface *ifa)
{
  struct proto_ospf *po = ifa->oa->po;

<<<<<<< HEAD
  /* FIXME check for vlink and skip that? */
  struct ospf_lsa_new lsa = {
    .type = LSA_T_LINK,
    .dom  = ifa->iface_id,
    .id   = ifa->iface_id,
    .ifa  = ifa
  };
=======
  /* Vlinks do not have link-LSAs */
  if (ifa->type == OSPF_IT_VLINK)
    return;

  OSPF_TRACE(D_EVENTS, "Originating link-LSA for iface %s", ifa->ifname);
>>>>>>> 48e5f32d

  prepare_link_lsa_body(po, ifa);

  ospf_originate_lsa(po, &lsa);

  // XXXX: review
  /* Just to be sure to not forget on our link LSA */
  if (ifa->state == OSPF_IS_DR)
    schedule_net_lsa(ifa);
}


/*
 *	Prefix-Rt-LSA handling (assume OSPFv3)
 *	Type = LSA_T_PREFIX, referred type = LSA_T_RT
 */

static void
prepare_prefix_rt_lsa_body(struct proto_ospf *po, struct ospf_area *oa)
{
  struct ospf_config *cf = (struct ospf_config *) (po->proto.cf);
  struct ospf_iface *ifa;
  struct ospf_lsa_prefix *lp;
  int host_addr = 0;
  int net_lsa;
  int i = 0;

  ASSERT(po->lsab_used == 0);
  lp = lsab_allocz(po, sizeof(struct ospf_lsa_prefix));
  lp->ref_type = LSA_T_RT;
  lp->ref_id = 0;
  lp->ref_rt = po->router_id;
  lp = NULL; /* buffer might be reallocated later */

  WALK_LIST(ifa, po->iface_list)
  {
    if ((ifa->oa != oa) || (ifa->type == OSPF_IT_VLINK) || (ifa->state == OSPF_IS_DOWN))
      continue;

    ifa->px_pos_beg = i;

    if ((ifa->type == OSPF_IT_BCAST) ||
	(ifa->type == OSPF_IT_NBMA))
      net_lsa = bcast_net_active(ifa);
    else
      net_lsa = 0;

    struct ifa *a;
    WALK_LIST(a, ifa->iface->addrs)
      {
	if ((a->flags & IA_SECONDARY) ||
	    (a->flags & IA_PEER) ||
	    (a->scope <= SCOPE_LINK))
	  continue;

	if (((a->pxlen < MAX_PREFIX_LENGTH) && net_lsa) ||
	    configured_stubnet(oa, a))
	  continue;

	if ((a->flags & IA_HOST) ||
	    (ifa->state == OSPF_IS_LOOP) ||
	    (ifa->type == OSPF_IT_PTMP))
	{
	  lsab_put_prefix(po, a->ip, MAX_PREFIX_LENGTH, 0);
	  host_addr = 1;
	}
	else
	  lsab_put_prefix(po, a->prefix, a->pxlen, ifa->cost);
	i++;
      }

    ifa->px_pos_end = i;
  }

  struct ospf_stubnet_config *sn;
  if (oa->ac)
    WALK_LIST(sn, oa->ac->stubnet_list)
      if (!sn->hidden)
      {
	lsab_put_prefix(po, sn->px.addr, sn->px.len, sn->cost);
	if (sn->px.len == MAX_PREFIX_LENGTH)
	  host_addr = 1;
	i++;
      }

  /* If there are some configured vlinks, find some global address
     (even from another area), which will be used as a vlink endpoint. */
  if (!EMPTY_LIST(cf->vlink_list) && !host_addr)
  {
    WALK_LIST(ifa, po->iface_list)
    {
      if ((ifa->type == OSPF_IT_VLINK) || (ifa->state == OSPF_IS_DOWN))
	continue;

      struct ifa *a;
      WALK_LIST(a, ifa->iface->addrs)
      {
	if ((a->flags & IA_SECONDARY) || (a->scope <= SCOPE_LINK))
	  continue;

	/* Found some IP */
	lsab_put_prefix(po, a->ip, MAX_PREFIX_LENGTH, 0);
	i++;
	goto done;
      }
    }
  }

 done:
  lp = po->lsab;
  lp->pxcount = i;
}

void
ospf_originate_prefix_rt_lsa(struct ospf_area *oa)
{
  struct proto_ospf *po = oa->po;

  struct ospf_lsa_new lsa = {
    .type = LSA_T_PREFIX,
    .dom  = oa->areaid,
    .id   = 0
  };

  prepare_prefix_rt_lsa_body(po, oa);

  ospf_originate_lsa(po, &lsa);
}


/*
 *	Prefix-Net-LSA handling (assume OSPFv3)
 *	Type = LSA_T_PREFIX, referred type = LSA_T_NET
 */

static inline int
prefix_space(u32 *buf)
{
  int pxl = *buf >> 24;
  return IPV6_PREFIX_SPACE(pxl);
}

static inline int
prefix_same(u32 *b1, u32 *b2)
{
  int pxl1 = *b1 >> 24;
  int pxl2 = *b2 >> 24;
  int pxs, i;
  
  if (pxl1 != pxl2)
    return 0;

  pxs = IPV6_PREFIX_WORDS(pxl1);
  for (i = 1; i < pxs; i++)
    if (b1[i] != b2[i])
      return 0;

  return 1;
}

static inline u32 *
prefix_advance(u32 *buf)
{
  int pxl = *buf >> 24;
  return buf + IPV6_PREFIX_WORDS(pxl);
}

/* FIXME eliminate items with LA bit set? see 4.4.3.9 */
static void
add_prefix(struct proto_ospf *po, u32 *px, int offset, int *pxc)
{
  u32 *pxl = lsab_offset(po, offset);
  int i;
  for (i = 0; i < *pxc; pxl = prefix_advance(pxl), i++)
    if (prefix_same(px, pxl))
    {
      /* Options should be logically OR'ed together */
      *pxl |= (*px & 0x00FF0000);
      return;
    }

  ASSERT(pxl == lsab_end(po));

  int pxspace = prefix_space(px);
  pxl = lsab_alloc(po, pxspace);
  memcpy(pxl, px, pxspace);
  *pxl &= 0xFFFF0000;	/* Set metric to zero */
  (*pxc)++;
}

static void
add_link_lsa(struct proto_ospf *po, struct top_hash_entry *en, int offset, int *pxc)
{
  struct ospf_lsa_link *ll = en->lsa_body;
  u32 *pxb = ll->rest;
  int j;

  for (j = 0; j < ll->pxcount; pxb = prefix_advance(pxb), j++)
  {
    u8 pxlen = (pxb[0] >> 24);
    u8 pxopts = (pxb[0] >> 16);

    /* Skip NU or LA prefixes */
    if (pxopts & (OPT_PX_NU | OPT_PX_LA))
      continue;

    /* Skip link-local prefixes */
    if ((pxlen >= 10) && ((pxb[1] & 0xffc00000) == 0xfe800000))
      continue;

    add_prefix(po, pxb, offset, pxc);
  }
}

static void
prepare_prefix_net_lsa_body(struct proto_ospf *po, struct ospf_iface *ifa)
{
  struct ospf_lsa_prefix *lp;
  struct ospf_neighbor *n;
  struct top_hash_entry *en;
  int pxc, offset;

  ASSERT(po->lsab_used == 0);
  lp = lsab_allocz(po, sizeof(struct ospf_lsa_prefix));
  lp->ref_type = LSA_T_NET;
  lp->ref_id = ifa->net_lsa->lsa.id;
  lp->ref_rt = po->router_id;
  lp = NULL; /* buffer might be reallocated later */

  pxc = 0;
  offset = po->lsab_used;

  /* Find all Link LSAs associated with the link and merge their prefixes */
  if (ifa->link_lsa)
    add_link_lsa(po, ifa->link_lsa, offset, &pxc);

  WALK_LIST(n, ifa->neigh_list)
    if ((n->state == NEIGHBOR_FULL) &&
      	(en = ospf_hash_find(po->gr, ifa->iface_id, n->iface_id, n->rid, LSA_T_LINK)))
      add_link_lsa(po, en, offset, &pxc);

  lp = po->lsab;
  lp->pxcount = pxc;
<<<<<<< HEAD
=======
  *length = po->lsab_used + sizeof(struct ospf_lsa_header);
  return lsab_flush(po);
}

void
originate_prefix_net_lsa(struct ospf_iface *ifa)
{
  struct proto_ospf *po = ifa->oa->po;
  struct proto *p = &po->proto;
  struct ospf_lsa_header lsa;
  void *body;

  OSPF_TRACE(D_EVENTS, "Originating network prefix-LSA for iface %s", ifa->ifname);

  lsa.age = 0;
  lsa.type = LSA_T_PREFIX;
  lsa.id = ifa->iface_id;
  lsa.rt = po->router_id;
  lsa.sn = get_seqnum(ifa->pxn_lsa);
  u32 dom = ifa->oa->areaid;

  body = originate_prefix_net_lsa_body(ifa, &lsa.length);
  lsasum_calculate(&lsa, body);
  ifa->pxn_lsa = lsa_install_new(po, &lsa, dom, body);
  ospf_lsupd_flood(po, NULL, NULL, &lsa, dom, 1);
>>>>>>> 48e5f32d
}

void
ospf_originate_prefix_net_lsa(struct ospf_iface *ifa)
{
  struct proto_ospf *po = ifa->oa->po;

  struct ospf_lsa_new lsa = {
    .type = LSA_T_PREFIX,
    .dom  = ifa->oa->areaid,
    .id   = ifa->iface_id,
    .ifa  = ifa
  };

<<<<<<< HEAD
  prepare_prefix_net_lsa_body(po, ifa);
=======
  OSPF_TRACE(D_EVENTS, "Flushing network prefix-LSA for iface %s", ifa->ifname);
>>>>>>> 48e5f32d

  ifa->pxn_lsa = ospf_originate_lsa(po, &lsa);
}



static void
ospf_top_ht_alloc(struct top_graph *f)
{
  f->hash_size = 1 << f->hash_order;
  f->hash_mask = f->hash_size - 1;
  if (f->hash_order > HASH_HI_MAX - HASH_HI_STEP)
    f->hash_entries_max = ~0;
  else
    f->hash_entries_max = f->hash_size HASH_HI_MARK;
  if (f->hash_order < HASH_LO_MIN + HASH_LO_STEP)
    f->hash_entries_min = 0;
  else
    f->hash_entries_min = f->hash_size HASH_LO_MARK;
  DBG("Allocating OSPF hash of order %d: %d hash_entries, %d low, %d high\n",
      f->hash_order, f->hash_size, f->hash_entries_min, f->hash_entries_max);
  f->hash_table =
    mb_alloc(f->pool, f->hash_size * sizeof(struct top_hash_entry *));
  bzero(f->hash_table, f->hash_size * sizeof(struct top_hash_entry *));
}

static inline void
ospf_top_ht_free(struct top_hash_entry **h)
{
  mb_free(h);
}

static inline u32
ospf_top_hash_u32(u32 a)
{
  /* Shamelessly stolen from IP address hashing in ipv4.h */
  a ^= a >> 16;
  a ^= a << 10;
  return a;
}

static unsigned
ospf_top_hash(struct top_graph *f, u32 domain, u32 lsaid, u32 rtrid, u32 type)
{
  /* In OSPFv2, we don't know Router ID when looking for network LSAs.
     In OSPFv3, we don't know LSA ID when looking for router LSAs.
     In both cases, there is (usually) just one (or small number)
     appropriate LSA, so we just clear unknown part of key. */

  return (((f->ospf2 && (type == LSA_T_NET)) ? 0 : ospf_top_hash_u32(rtrid)) +
	  ((!f->ospf2 && (type == LSA_T_RT)) ? 0 : ospf_top_hash_u32(lsaid)) +
	  type + domain) & f->hash_mask;

  /*
  return (ospf_top_hash_u32(lsaid) + ospf_top_hash_u32(rtrid) +
	  type + areaid) & f->hash_mask;
  */
}

/**
 * ospf_top_new - allocated new topology database
 * @p: current instance of ospf
 *
 * this dynamically hashed structure is often used for keeping lsas. mainly
 * its used in @ospf_area structure.
 */
struct top_graph *
ospf_top_new(pool *pool)
{
  struct top_graph *f;

  f = mb_allocz(pool, sizeof(struct top_graph));
  f->pool = pool;
  f->hash_slab = sl_new(f->pool, sizeof(struct top_hash_entry));
  f->hash_order = HASH_DEF_ORDER;
  ospf_top_ht_alloc(f);
  f->hash_entries = 0;
  f->hash_entries_min = 0;
  return f;
}

void
ospf_top_free(struct top_graph *f)
{
  rfree(f->hash_slab);
  ospf_top_ht_free(f->hash_table);
  mb_free(f);
}

static void
ospf_top_rehash(struct top_graph *f, int step)
{
  unsigned int oldn, oldh;
  struct top_hash_entry **n, **oldt, **newt, *e, *x;

  oldn = f->hash_size;
  oldt = f->hash_table;
  DBG("re-hashing topology hash from order %d to %d\n", f->hash_order,
      f->hash_order + step);
  f->hash_order += step;
  ospf_top_ht_alloc(f);
  newt = f->hash_table;

  for (oldh = 0; oldh < oldn; oldh++)
  {
    e = oldt[oldh];
    while (e)
    {
      x = e->next;
      n = newt + ospf_top_hash(f, e->domain, e->lsa.id, e->lsa.rt, e->lsa_type);
      e->next = *n;
      *n = e;
      e = x;
    }
  }
  ospf_top_ht_free(oldt);
}

struct top_hash_entry *
ospf_hash_find(struct top_graph *f, u32 domain, u32 lsa, u32 rtr, u32 type)
{
  struct top_hash_entry *e;
  e = f->hash_table[ospf_top_hash(f, domain, lsa, rtr, type)];

  while (e && (e->lsa.id != lsa || e->lsa.rt != rtr ||
	       e->lsa_type != type || e->domain != domain))
    e = e->next;

  return e;
}

/* In OSPFv2, lsa.id is the same as lsa.rt for router LSA. In OSPFv3, we don't know
   lsa.id when looking for router LSAs. We return matching LSA with smallest lsa.id. */
struct top_hash_entry *
ospf_hash_find_rt(struct top_graph *f, u32 domain, u32 rtr)
{
  struct top_hash_entry *rv = NULL;
  struct top_hash_entry *e;
  /* We can put rtr for lsa.id to hash fn, it is ignored in OSPFv3 */
  e = f->hash_table[ospf_top_hash(f, domain, rtr, rtr, LSA_T_RT)];

  while (e)
  {
    if (e->lsa.rt == rtr && e->lsa_type == LSA_T_RT && e->domain == domain)
    {
      if (f->ospf2 && (e->lsa.id == rtr))
	return e;
      if (!f->ospf2 && (!rv || e->lsa.id < rv->lsa.id))
	rv = e;
    }
    e = e->next;
  }

  return rv;
}

static inline struct top_hash_entry *
find_matching_rt3(struct top_hash_entry *e, u32 domain, u32 rtr)
{
  while (e && (e->lsa.rt != rtr || e->lsa_type != LSA_T_RT || e->domain != domain))
    e = e->next;
  return e;
}

struct top_hash_entry *
ospf_hash_find_rt3_first(struct top_graph *f, u32 domain, u32 rtr)
{
  struct top_hash_entry *e;
  e = f->hash_table[ospf_top_hash(f, domain, 0, rtr, LSA_T_RT)];
  return find_matching_rt3(e, domain, rtr);
}

struct top_hash_entry *
ospf_hash_find_rt3_next(struct top_hash_entry *e)
{
  return find_matching_rt3(e->next, e->domain, e->lsa.rt);
}

/* In OSPFv2, we don't know Router ID when looking for network LSAs.
   There should be just one, so we find any match. */
struct top_hash_entry *
ospf_hash_find_net2(struct top_graph *f, u32 domain, u32 id)
{
  struct top_hash_entry *e;
  e = f->hash_table[ospf_top_hash(f, domain, id, 0, LSA_T_NET)];

  while (e && (e->lsa.id != id || e->lsa_type != LSA_T_NET || e->domain != domain))
    e = e->next;

  return e;
}


struct top_hash_entry *
ospf_hash_get(struct top_graph *f, u32 domain, u32 lsa, u32 rtr, u32 type)
{
  struct top_hash_entry **ee;
  struct top_hash_entry *e;

  ee = f->hash_table + ospf_top_hash(f, domain, lsa, rtr, type);
  e = *ee;

  while (e && (e->lsa.id != lsa || e->lsa.rt != rtr || 
	       e->lsa_type != type || e->domain != domain))
    e = e->next;

  if (e)
    return e;

  e = sl_alloc(f->hash_slab);
  e->color = OUTSPF;
  e->dist = LSINFINITY;
  e->nhs = NULL;
  e->lb = IPA_NONE;
  e->lsa.id = lsa;
  e->lsa.rt = rtr;
  e->lsa.type = type; 
  e->lsa_body = NULL;
  e->lsa_type = type;
  e->domain = domain;
  e->next = *ee;
  *ee = e;
  if (f->hash_entries++ > f->hash_entries_max)
    ospf_top_rehash(f, HASH_HI_STEP);
  return e;
}

void
ospf_hash_delete(struct top_graph *f, struct top_hash_entry *e)
{
  struct top_hash_entry **ee = f->hash_table + 
    ospf_top_hash(f, e->domain, e->lsa.id, e->lsa.rt, e->lsa_type);

  while (*ee)
  {
    if (*ee == e)
    {
      *ee = e->next;
      sl_free(f->hash_slab, e);
      if (f->hash_entries-- < f->hash_entries_min)
	ospf_top_rehash(f, -HASH_LO_STEP);
      return;
    }
    ee = &((*ee)->next);
  }
  bug("ospf_hash_delete() called for invalid node");
}

/*
static void
ospf_dump_lsa(struct top_hash_entry *he, struct proto *p)
{

  struct ospf_lsa_rt *rt = NULL;
  struct ospf_lsa_rt_link *rr = NULL;
  struct ospf_lsa_net *ln = NULL;
  u32 *rts = NULL;
  u32 i, max;

  OSPF_TRACE(D_EVENTS, "- %1x %-1R %-1R %4u 0x%08x 0x%04x %-1R",
	     he->lsa.type, he->lsa.id, he->lsa.rt, he->lsa.age, he->lsa.sn,
	     he->lsa.checksum, he->domain);


  switch (he->lsa.type)
    {
    case LSA_T_RT:
      rt = he->lsa_body;
      rr = (struct ospf_lsa_rt_link *) (rt + 1);

      for (i = 0; i < lsa_rt_items(&he->lsa); i++)
        OSPF_TRACE(D_EVENTS, "  - %1x %-1R %-1R %5u",
		   rr[i].type, rr[i].id, rr[i].data, rr[i].metric);
      break;

    case LSA_T_NET:
      ln = he->lsa_body;
      rts = (u32 *) (ln + 1);

      for (i = 0; i < lsa_net_items(&he->lsa); i++)
        OSPF_TRACE(D_EVENTS, "  - %-1R", rts[i]);
      break;

    default:
      break;
    }
}

void
ospf_top_dump(struct top_graph *f, struct proto *p)
{
  unsigned int i;
  OSPF_TRACE(D_EVENTS, "Hash entries: %d", f->hash_entries);

  for (i = 0; i < f->hash_size; i++)
  {
    struct top_hash_entry *e;
    for (e = f->hash_table[i]; e != NULL; e = e->next)
      ospf_dump_lsa(e, p);
  }
}
*/

/* This is very inefficient, please don't call it often */

/* I should also test for every LSA if it's in some link state
 * retransmission list for every neighbor. I will not test it.
 * It could happen that I'll receive some strange ls ack's.
 */

int
can_flush_lsa(struct proto_ospf *po)
{
  struct ospf_iface *ifa;
  struct ospf_neighbor *n;

  WALK_LIST(ifa, po->iface_list)
  {
    WALK_LIST(n, ifa->neigh_list)
    {
      if ((n->state == NEIGHBOR_EXCHANGE) || (n->state == NEIGHBOR_LOADING))
        return 0;

      break;
    }
  }

  return 1;
}


/**
 * ospf_install_lsa - install new LSA into database
 * @po: OSPF protocol
 * @lsa: LSA header
 * @domain: domain of LSA
 * @body: pointer to LSA body
 *
 * This function ensures installing new LSA into LSA database. Old instance is
 * replaced. Several actions are taken to detect if new routing table
 * calculation is necessary. This is described in 13.2 of RFC 2328.
 */
struct top_hash_entry *
ospf_install_lsa(struct proto_ospf *po, struct ospf_lsa_header *lsa, u32 domain, void *body)
{
  /* LSA can be temporary, but body must be mb_allocated. */
  int change = 0;
  struct top_hash_entry *en;

  en = ospf_hash_get(po->gr, domain, lsa->id, lsa->rt, lsa_type);
  if ((en = ospf_hash_find_header(po->gr, domain, lsa)) == NULL)
  {
    en = ospf_hash_get_header(po->gr, domain, lsa);
    change = 1;
  }
  else
  {
    if ((en->lsa.length != lsa->length) ||
	(en->lsa.type_raw != lsa->type_raw) ||	/* check for OSPFv2 options */
	(en->lsa.age == LSA_MAXAGE) ||
	(lsa->age == LSA_MAXAGE) ||
	memcmp(en->lsa_body, body, lsa->length - sizeof(struct ospf_lsa_header)))
      change = 1;

    s_rem_node(SNODE en);
  }

  DBG("Inst lsa: Id: %R, Rt: %R, Type: %u, Age: %u, Sum: %u, Sn: 0x%x\n",
      lsa->id, lsa->rt, lsa->type, lsa->age, lsa->checksum, lsa->sn);

  s_add_tail(&po->lsal, SNODE en);
  en->inst_t = now;
  if (en->lsa_body != NULL)
    mb_free(en->lsa_body);
  en->lsa_body = body;
  memcpy(&en->lsa, lsa, sizeof(struct ospf_lsa_header));
  en->ini_age = en->lsa.age;

  if (change)
    schedule_rtcalc(po);

  return en;
}

struct top_hash_entry *
ospf_originate_lsa(struct proto_ospf *po, struct ospf_lsa_new *lsa)
{
  struct top_hash_entry *en;
  u32 lsa_rt = po->router_id;
  u16 lsa_blen = po->lsab_used;
  u16 lsa_length = sizeof(struct ospf_lsa_header) + lsa_len1;
  void *lsa_body = po->lsab;

  en = ospf_hash_get(po->gr, lsa->dom, lsa->id, lsa_rt, lsa->type);

  if (en->lsa_next_body)
  {
    /* The scheduled LSA is the same as the new one */
    if ((lsa_blen == en->lsa_next_blen) && !memcmp(lsa_body, en->lsa_next_body, lsa_blen))
      goto drop;

    // XXXX logmessage

    /* Replace the scheduled LSA by the new one */
    mb_free(en->lsa_next_body);
    goto schedule;
  }

  if (en->lsa_body && (en->lsa.age != LSA_MAXAGE))
  {
    /*
      casy:
        aktualni valid a stejne -> vyskocit
	aktualni valid, ale koliduje LSA ID -> error
	plati MINLSINTERVAL -> odlozit
	aktualni MAXSEQNUM -> odlozit
     */
    aa;
  }

  if (en->lsa_body && (en->lsa.sn == LSA_MAXSEQNO))
  {
    if (en->lsa.age != LSA_MAXAGE)
    {
    }

    goto schedule;
  }

  if (en->inst_t && ((en->inst_t + MINLSINTERVAL) > now))
  {
    // XXXX logmessage

    goto schedule;
  }
 
  if (ospf_is_v2(po))
    lsa_set_options(&hdr, options);

  s_add_tail(&po->lsal, SNODE en);
  en->inst_t = now;
  if (en->lsa_body != NULL)
    mb_free(en->lsa_body);
  en->lsa_body = lsab_flush(po);
  en->ini_age = en->lsa.age;


  lsasum_calculate(&hdr, body);
  ospf_lsupd_flood(po, en, NULL);
  return en;

 schedule:
  en->lsa_next_body = lsab_flush(po);
  en->lsa_next_blen = blen;
  return en;

 drop:
  lsab_reset(po);
  return en;
}

void
ospf_flush_lsa(struct proto_ospf *po, struct top_hash_entry *en)
{
  OSPF_TRACE(D_EVENTS, "Flushing LSA: Type: %04x, Id: %R, Rt: %R",
	     en->lsa_type, en->lsa.id, en->lsa.rt);

  en->lsa.age = LSA_MAXAGE;
  ospf_lsupd_flood(po, en, NULL);
}

void
ospf_remove_lsa(struct proto_ospf *po, struct top_hash_entry *en)
{
  // XXXX: more cleanup
  s_rem_node(SNODE en);
  mb_free(en->lsa_body);
  en->lsa_body = NULL;

  // ospf_hash_delete(po->gr, en);
}

static void
ospf_refresh_lsa(struct proto_ospf *po, struct top_hash_entry *en)
{
  OSPF_TRACE(D_EVENTS, "Refreshing LSA: Type: %u, Id: %R, Rt: %R",
	     en->lsa_type, en->lsa.id, en->lsa.rt);

  en->lsa.sn++;
  en->lsa.age = 0;
  en->ini_age = 0;
  en->inst_t = now;
  lsasum_calculate(&en->lsa, en->lsa_body);
  ospf_lsupd_flood(po, en, NULL);
}




/* KILL */




void
update_rt_lsa(struct ospf_area *oa)
{
  struct proto_ospf *po = oa->po;

  if ((oa->rt) && ((oa->rt->inst_t + MINLSINTERVAL)) > now)
    return;
  /*
   * Tick is probably set to very low value. We cannot
   * originate new LSA before MINLSINTERVAL. We will
   * try to do it next tick.
   */

  originate_rt_lsa(oa);
  if (ospf_is_v3(po))
    originate_prefix_rt_lsa(oa);

  schedule_rtcalc(po);
  oa->origrt = 0;
}


void
update_net_lsa(struct ospf_iface *ifa)
{
  struct proto_ospf *po = ifa->oa->po;
 
  if (ifa->net_lsa && ((ifa->net_lsa->inst_t + MINLSINTERVAL) > now))
    return;
  /*
   * It's too early to originate new network LSA. We will
   * try to do it next tick
   */

  if ((ifa->state != OSPF_IS_DR) || (ifa->fadj == 0))
    {
      flush_net_lsa(ifa);
      if (ospf_is_v3(po))
	flush_prefix_net_lsa(ifa);
    }
  else
    {
      originate_net_lsa(ifa);
      if (ospf_is_v3(po))
	originate_prefix_net_lsa(ifa);
    }

  schedule_rtcalc(po);
  ifa->orignet = 0;
}


void
flush_net_lsa(struct ospf_iface *ifa)
{
  struct proto_ospf *po = ifa->oa->po;
  u32 dom = ifa->oa->areaid;

  if (ifa->net_lsa == NULL)
    return;

  OSPF_TRACE(D_EVENTS, "Flushing network-LSA for iface %s",
	     ifa->iface->name);

  ifa->net_lsa->lsa.sn += 1;
  ifa->net_lsa->lsa.age = LSA_MAXAGE;
  lsasum_calculate(&ifa->net_lsa->lsa, ifa->net_lsa->lsa_body);
  ospf_lsupd_flood(po, NULL, NULL, &ifa->net_lsa->lsa, dom, 0);
  flush_lsa(ifa->net_lsa, po);
  ifa->net_lsa = NULL;
}



static inline int
check_sum2_net_lsa(struct top_hash_entry *en, struct fib_node *fn, u32 metric)
{
  struct ospf_lsa_sum2 *sum = en->lsa_body;

  /* LSAID collision */
  if (fn->pxlen != ip4_masklen(sum->netmask))
    return -1;

  return (en->lsa.sn != LSA_MAXSEQNO) && (sum->metric == metric);
}

static inline int
check_sum3_net_lsa(struct top_hash_entry *en, struct fib_node *fn, u32 metric)
{
  struct ospf_lsa_sum3_net *sum = en->lsa_body;
  ip6_addr prefix;
  int pxlen;
  u8 pxopts;
  u16 rest;
  lsa_get_ipv6_prefix(sum->prefix, &prefix, &pxlen, &pxopts, &rest);

  /* LSAID collision */
  if ((fn->pxlen != pxlen) || !ip6_equal(fn->prefix, prefix))
    return -1;

  return (en->lsa.sn != LSA_MAXSEQNO) && (sum->metric == metric);
}


static int
check_sum_net_lsa(struct proto_ospf *po, struct top_hash_entry *en, struct fib_node *fn, u32 metric)
{
  int rv = ospf_is_v2(po) ?
    check_sum2_net_lsa(en, fn, metric) :
    check_sum3_net_lsa(en, fn, metric);

  if (rv < 0)
    log(L_ERR "%s: LSAID collision for %I/%d", po->proto.name, fn->prefix, fn->pxlen);

  return rv;
}

static int
check_sum_rt_lsa(struct proto_ospf *po, struct top_hash_entry *en, u32 drid, u32 metric, u32 options)
{
  if (en->lsa.sn == LSA_MAXSEQNO)
    return 0;

  if (ospf_is_v2(po))
  {
    struct ospf_lsa_sum2 *sum = en->lsa_body;
    return (sum->metric == metric);
  }
  else
  {
    struct ospf_lsa_sum3_rt *sum = en->lsa_body;
    return (sum->options == options) && (sum->metric == metric) && (sum->drid == drid);
  }
}


void
flush_sum_lsa(struct ospf_area *oa, struct fib_node *fn, int type)
{
  struct proto_ospf *po = oa->po;
  struct top_hash_entry *en;
  u32 dom, lsid, type;

  if (type == ORT_NET)
  {
    dom  = oa->areaid;
    type = LSA_T_SUM_NET;
    lsid = fibnode_to_lsaid(po, fn);
  }
  else
  {
    /* In OSPFv3, LSA ID is meaningless, but we still use Router ID of ASBR */
    dom  = oa->areaid;
    type = LSA_T_SUM_RT;
    lsid = ipa_to_rid(fn->prefix);
  }

  en = ospf_hash_find(po->gr, dom, lsid, po->router_id, type);
  if (en)
    {
      OSPF_TRACE(D_EVENTS, "Flushing summary-LSA (id=%R, type=%x)", lsid, type);

      if ((type == ORT_NET) && (check_sum_net_lsa(po, en, fn, 0) < 0))
	return;

      struct ospf_lsa_sum *sum = en->lsa_body;
      en->lsa.age = LSA_MAXAGE;
      en->lsa.sn = LSA_MAXSEQNO;
      lsasum_calculate(&en->lsa, sum);
      ospf_lsupd_flood(po, NULL, NULL, &en->lsa, dom, 1);
      if (can_flush_lsa(po)) flush_lsa(en, po);
    }
}



/*
 * check_ext_lsa() combines functions of check_*_lsaid_collision() and
 * check_*_lsa_same(). 'en' is existing ext LSA, and rest parameters
 * are parameters of new ext route.  Function returns -1 if there is
 * LSAID collision, returns 1 if the existing LSA is the same and
 * returns 0 otherwise (in that case, we need to originate a new LSA).
 *
 * Really, checking for the same parameters is not as important as in
 * summary LSA origination, because in most cases the duplicate
 * external route propagation would be stopped by the nest. But there
 * are still some cases (route reload, the same route propagated through
 * different protocol) so it is also done here.
 */

static inline int
check_ext2_lsa(struct top_hash_entry *en, struct fib_node *fn, u32 metric, ip_addr fwaddr, u32 tag)
{
  struct ospf_lsa_ext2 *ext = en->lsa_body;

  /* LSAID collision */
  if  (fn->pxlen != ip4_masklen(ext->netmask))
    return -1;

  return (en->lsa.sn != LSA_MAXSEQNO) && (ext->metric == metric) &&
    (ext->tag == tag) && ip4_equal(ext->fwaddr, ipa_to_ip4(fwaddr));
}

static inline int
check_ext3_lsa(struct top_hash_entry *en, struct fib_node *fn, u32 metric, ip_addr fwaddr, u32 tag)
{
  struct ospf_lsa_ext3 *ext = en->lsa_body;
  ip_addr prefix;
  int pxlen;
  u8 pxopts;
  u16 rest;

  u32 *buf = lsa_get_ipv6_prefix(ext->rest, &prefix, &pxlen, &pxopts, &rest);

  /* LSAID collision */
  if ((fn->pxlen != pxlen) || !ipa_equal(fn->prefix, prefix))
    return -1;

  if (en->lsa.sn == LSA_MAXSEQNO)
    return 0;

  u32 rt_metric = ext->metric & METRIC_MASK;
  ip_addr rt_fwaddr = IPA_NONE;
  u32 rt_tag = 0;

  if (ext->metric & LSA_EXT3_FBIT)
    buf = lsa_get_ipv6_addr(buf, &rt_fwaddr);

  if (ext->metric & LSA_EXT3_TBIT)
    rt_tag = *buf++;

  return (rt_metric == metric) && ipa_equal(rt_fwaddr, fwaddr) && (rt_tag == tag);
}

static int
check_ext_lsa(struct proto_ospf *po, struct top_hash_entry *en, struct fib_node *fn,
	      u32 metric, ip_addr fwaddr, u32 tag)
{
  int rv = ospf_is_v2(po) ?
    check_ext2_lsa(en, fn, metric, fwaddr, tag) :
    check_ext3_lsa(en, fn, metric, fwaddr, tag);

  if (rv < 0)
    log(L_ERR "%s: LSAID collision for %I/%d", po->proto.name, fn->prefix, fn->pxlen);

  return rv;
}


void
flush_ext_lsa(struct ospf_area *oa, struct fib_node *fn, int src, int nssa)
{
  struct proto_ospf *po = oa->po;
  struct proto *p = &po->proto;
  struct top_hash_entry *en;

  u32 dom = nssa ? oa->areaid : 0;
  u32 type = nssa ? LSA_T_NSSA : LSA_T_EXT;
  u32 lsid = fibnode_to_lsaid(po, fn);

  en = ospf_hash_find(po->gr, dom, lsid, po->router_id, type);
  if (en)
    {
      OSPF_TRACE(D_EVENTS, "Flushing %s-LSA for %I/%d",
		 nssa ? "NSSA" : "AS-external", fn->prefix, fn->pxlen);

      if (check_ext_lsa(po, en, fn, 0, IPA_NONE, 0) < 0)
	return;

      /* Clean up source bits */
      if (src) // XXXX ???
	fn->flags &= ~OSPF_RT_SRC;
      ospf_lsupd_flush_nlsa(po, en);
    }
}


void
update_link_lsa(struct ospf_iface *ifa)
{
  if (ifa->link_lsa && ((ifa->link_lsa->inst_t + MINLSINTERVAL) > now))
    return;
  /*
   * It's too early to originate new link LSA. We will
   * try to do it next tick
   */
  originate_link_lsa(ifa);
  ifa->origlink = 0;
}


void
flush_prefix_net_lsa(struct ospf_iface *ifa)
{
  struct proto_ospf *po = ifa->oa->po;
  struct top_hash_entry *en = ifa->pxn_lsa;
  u32 dom = ifa->oa->areaid;

  if (en == NULL)
    return;

  OSPF_TRACE(D_EVENTS, "Flushing network prefix-LSA for iface %s",
	     ifa->iface->name);

  en->lsa.sn += 1;
  en->lsa.age = LSA_MAXAGE;
  lsasum_calculate(&en->lsa, en->lsa_body);
  ospf_lsupd_flood(po, NULL, NULL, &en->lsa, dom, 0);
  flush_lsa(en, po);
  ifa->pxn_lsa = NULL;
}


static s32
get_seqnum(struct top_hash_entry *en)
{
  if (!en)
    return LSA_INITSEQNO;

  if (en->lsa.sn == LSA_MAXSEQNO)
  {
    log(L_WARN "OSPF: Premature origination of LSA (Type: %04x, Id: %R, Rt: %R)",
	en->lsa_type, en->lsa.id, en->lsa.rt);
    return LSA_INITSEQNO;
  }

  return en->lsa.sn + 1;
}



  OSPF_TRACE(D_EVENTS, "Originating router-LSA for area %R", oa->areaid);
  OSPF_TRACE(D_EVENTS, "Originating network-LSA for iface %s", ifa->iface->name);
  OSPF_TRACE(D_EVENTS, "Originating net-summary-LSA for %I/%d (metric %d)", fn->prefix, fn->pxlen, metric);
  OSPF_TRACE(D_EVENTS, "Originating rt-summary-LSA for %R (metric %d)", rid, metric);
  OSPF_TRACE(D_EVENTS, "Originating %s-LSA for %I/%d",
	     nssa ? "NSSA" : "AS-external", fn->prefix, fn->pxlen);
  OSPF_TRACE(D_EVENTS, "Originating link-LSA for iface %s", ifa->iface->name);
  OSPF_TRACE(D_EVENTS, "Originating router prefix-LSA for area %R", oa->areaid);
  OSPF_TRACE(D_EVENTS, "Originating network prefix-LSA for iface %s", ifa->iface->name);


  en = ospf_hash_find(po->gr, lsa.dom, lsa.id, po->router_id, lsa.type);
  if (en && check_ext_lsa(po, en, fn, metric, fwaddr, tag))
    return;

  *length = sizeof(struct ospf_lsa_header) + po->lsab_used;
  return lsab_flush(po);

  *length = po->lsab_used + sizeof(struct ospf_lsa_header);
  return lsab_flush(po);<|MERGE_RESOLUTION|>--- conflicted
+++ resolved
@@ -491,7 +491,6 @@
 {
   struct proto_ospf *po = ifa->oa->po;
 
-<<<<<<< HEAD
   struct ospf_lsa_new lsa = {
     .type = LSA_T_NET,
     .dom  = ifa->oa->areaid,
@@ -499,9 +498,6 @@
     .opts = ifa->oa->options,
     .ifa  = ifa
   };
-=======
-  OSPF_TRACE(D_EVENTS, "Originating network-LSA for iface %s", ifa->ifname);
->>>>>>> 48e5f32d
 
   if (ospf_is_v2(po))
     prepare_net2_lsa_body(po, ifa);
@@ -523,19 +519,9 @@
 {
   struct ospf_lsa_sum2 *sum;
 
-<<<<<<< HEAD
   sum = lsab_allocz(po, sizeof(struct ospf_lsa_sum2));
   sum->netmask = ip4_mkmask(mlen);
   sum->metric = metric;
-=======
-  OSPF_TRACE(D_EVENTS, "Flushing network-LSA for iface %s", ifa->ifname);
-  ifa->net_lsa->lsa.sn += 1;
-  ifa->net_lsa->lsa.age = LSA_MAXAGE;
-  lsasum_calculate(&ifa->net_lsa->lsa, ifa->net_lsa->lsa_body);
-  ospf_lsupd_flood(po, NULL, NULL, &ifa->net_lsa->lsa, dom, 0);
-  flush_lsa(ifa->net_lsa, po);
-  ifa->net_lsa = NULL;
->>>>>>> 48e5f32d
 }
 
 static inline void
@@ -858,21 +844,16 @@
 {
   struct proto_ospf *po = ifa->oa->po;
 
-<<<<<<< HEAD
-  /* FIXME check for vlink and skip that? */
+  /* Vlinks do not have link-LSAs */
+  if (ifa->type == OSPF_IT_VLINK)
+    return;
+
   struct ospf_lsa_new lsa = {
     .type = LSA_T_LINK,
     .dom  = ifa->iface_id,
     .id   = ifa->iface_id,
     .ifa  = ifa
   };
-=======
-  /* Vlinks do not have link-LSAs */
-  if (ifa->type == OSPF_IT_VLINK)
-    return;
-
-  OSPF_TRACE(D_EVENTS, "Originating link-LSA for iface %s", ifa->ifname);
->>>>>>> 48e5f32d
 
   prepare_link_lsa_body(po, ifa);
 
@@ -1116,34 +1097,6 @@
 
   lp = po->lsab;
   lp->pxcount = pxc;
-<<<<<<< HEAD
-=======
-  *length = po->lsab_used + sizeof(struct ospf_lsa_header);
-  return lsab_flush(po);
-}
-
-void
-originate_prefix_net_lsa(struct ospf_iface *ifa)
-{
-  struct proto_ospf *po = ifa->oa->po;
-  struct proto *p = &po->proto;
-  struct ospf_lsa_header lsa;
-  void *body;
-
-  OSPF_TRACE(D_EVENTS, "Originating network prefix-LSA for iface %s", ifa->ifname);
-
-  lsa.age = 0;
-  lsa.type = LSA_T_PREFIX;
-  lsa.id = ifa->iface_id;
-  lsa.rt = po->router_id;
-  lsa.sn = get_seqnum(ifa->pxn_lsa);
-  u32 dom = ifa->oa->areaid;
-
-  body = originate_prefix_net_lsa_body(ifa, &lsa.length);
-  lsasum_calculate(&lsa, body);
-  ifa->pxn_lsa = lsa_install_new(po, &lsa, dom, body);
-  ospf_lsupd_flood(po, NULL, NULL, &lsa, dom, 1);
->>>>>>> 48e5f32d
 }
 
 void
@@ -1158,11 +1111,7 @@
     .ifa  = ifa
   };
 
-<<<<<<< HEAD
   prepare_prefix_net_lsa_body(po, ifa);
-=======
-  OSPF_TRACE(D_EVENTS, "Flushing network prefix-LSA for iface %s", ifa->ifname);
->>>>>>> 48e5f32d
 
   ifa->pxn_lsa = ospf_originate_lsa(po, &lsa);
 }
@@ -1728,8 +1677,7 @@
   if (ifa->net_lsa == NULL)
     return;
 
-  OSPF_TRACE(D_EVENTS, "Flushing network-LSA for iface %s",
-	     ifa->iface->name);
+  OSPF_TRACE(D_EVENTS, "Flushing network-LSA for iface %s", ifa->ifname);
 
   ifa->net_lsa->lsa.sn += 1;
   ifa->net_lsa->lsa.age = LSA_MAXAGE;
@@ -1968,8 +1916,7 @@
   if (en == NULL)
     return;
 
-  OSPF_TRACE(D_EVENTS, "Flushing network prefix-LSA for iface %s",
-	     ifa->iface->name);
+  OSPF_TRACE(D_EVENTS, "Flushing network prefix-LSA for iface %s", ifa->ifname);
 
   en->lsa.sn += 1;
   en->lsa.age = LSA_MAXAGE;
@@ -1999,14 +1946,14 @@
 
 
   OSPF_TRACE(D_EVENTS, "Originating router-LSA for area %R", oa->areaid);
-  OSPF_TRACE(D_EVENTS, "Originating network-LSA for iface %s", ifa->iface->name);
+  OSPF_TRACE(D_EVENTS, "Originating network-LSA for iface %s", ifa->ifname);
   OSPF_TRACE(D_EVENTS, "Originating net-summary-LSA for %I/%d (metric %d)", fn->prefix, fn->pxlen, metric);
   OSPF_TRACE(D_EVENTS, "Originating rt-summary-LSA for %R (metric %d)", rid, metric);
   OSPF_TRACE(D_EVENTS, "Originating %s-LSA for %I/%d",
 	     nssa ? "NSSA" : "AS-external", fn->prefix, fn->pxlen);
-  OSPF_TRACE(D_EVENTS, "Originating link-LSA for iface %s", ifa->iface->name);
+  OSPF_TRACE(D_EVENTS, "Originating link-LSA for iface %s", ifa->ifname);
   OSPF_TRACE(D_EVENTS, "Originating router prefix-LSA for area %R", oa->areaid);
-  OSPF_TRACE(D_EVENTS, "Originating network prefix-LSA for iface %s", ifa->iface->name);
+  OSPF_TRACE(D_EVENTS, "Originating network prefix-LSA for iface %s", ifa->ifname);
 
 
   en = ospf_hash_find(po->gr, lsa.dom, lsa.id, po->router_id, lsa.type);

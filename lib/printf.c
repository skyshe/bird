--- conflicted
+++ resolved
@@ -169,13 +169,8 @@
 				case ' ': flags |= SPACE; goto repeat;
 				case '#': flags |= SPECIAL; goto repeat;
 				case '0': flags |= ZEROPAD; goto repeat;
-<<<<<<< HEAD
-				}
-
-=======
-			}
-		
->>>>>>> f51b1f55
+			}
+
 		/* get field width */
 		field_width = -1;
 		if (is_digit(*fmt))
